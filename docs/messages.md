--- conflicted
+++ resolved
@@ -1,18 +1,18 @@
-
-#Messages
-
-Akka actors communicate via immutable messages. These can be defined anywhere in code. As squbs deals with messages communicated across cubes, such messages will have to be defined in a message project (or jar) that is a dependency of both the sender and receiver of these messages. These message projects commonly have a single file in a single package. Alternatively, the messages can also be mapped to the receivers' packages.
-
-Messages must be defined as immutable case classes (don't use vars in your case class definitions) or case objects. Messages are generally very simple and does not contain logic. Multiple message case classes or case objects are declared in a particular Scala file.
-
-Message jars should not have other dependencies. Ideally, they are all self-contained. Senders and/or receivers of such messages should not be subject to additional dependencies introduced by messages.
-
-##Constructing messages
-
-Following the case class and case object pattern, construction of the messages are very straightforward and do not need an explicit call into the constructor. Case classes implicitly generate an associated factory object with proper apply and unapply methods allowing them to be pattern-matched very easily.
-
-When integrating messages with database objects or other dependent infrastructure, it is common to provide message construction directly from these classes. Yet, we MUST NOT declare associate factory objects to provide apply method to construct messages from the database object. Doing so would subject the message jar to dependencies on such database infrastructure. All other cubes using the message will consequently be subject to such database infrastructure dependencies.
-
+
+#Messages
+
+Akka actors communicate via immutable messages. These can be defined anywhere in code. As squbs deals with messages communicated across cubes, such messages will have to be defined in a message project (or jar) that is a dependency of both the sender and receiver of these messages. These message projects commonly have a single file in a single package. Alternatively, the messages can also be mapped to the receivers' packages.
+
+Messages must be defined as immutable case classes (don't use vars in your case class definitions) or case objects. Messages are generally very simple and does not contain logic. Multiple message case classes or case objects are declared in a particular Scala file.
+
+Message jars should not have other dependencies. Ideally, they are all self-contained. Senders and/or receivers of such messages should not be subject to additional dependencies introduced by messages.
+
+##Constructing messages
+
+Following the case class and case object pattern, construction of the messages are very straightforward and do not need an explicit call into the constructor. Case classes implicitly generate an associated factory object with proper apply and unapply methods allowing them to be pattern-matched very easily.
+
+When integrating messages with database objects or other dependent infrastructure, it is common to provide message construction directly from these classes. Yet, we MUST NOT declare associate factory objects to provide apply method to construct messages from the database object. Doing so would subject the message jar to dependencies on such database infrastructure. All other cubes using the message will consequently be subject to such database infrastructure dependencies.
+
 A common pattern being used for message construction is to provide a "Message" object **inside the cube** for package using such database (or other) infrastructure. This Message object provides a set of apply methods that the actors will use to construct the message, for instance from mutable data objects. The message type created depends directly on the data object provided as input. Following is an example of such a `Message` object.
 
 ```
@@ -23,18 +23,18 @@
 }
 ```
 
-The actor creating this object need not be concerned about the exact type. This is encoded in the `Message` object itself. To construct a message from such an object, the caller just needs to call
-
-```
-  targetActorRef ! Message(myDBObject)
-```
-
-This way the construction of messages which is dependent on the infrastructure will be contained in the cube producing such messages. Such dependencies won't leak to consumers of the message.
-
-##Dealing with Large, Complex Messages
-
-In some instances, especially with data objects, these objects have a class hierarchy and heavyweight constructors that could not easily be done with a simple case class. The number of fields can be far beyond what is possible in case classes making it unappealing to do field pattern matching. Complex messages such as purchase orders, invoices commonly fall into this category.
-
+The actor creating this object need not be concerned about the exact type. This is encoded in the `Message` object itself. To construct a message from such an object, the caller just needs to call
+
+```
+  targetActorRef ! Message(myDBObject)
+```
+
+This way the construction of messages which is dependent on the infrastructure will be contained in the cube producing such messages. Such dependencies won't leak to consumers of the message.
+
+##Dealing with Large, Complex Messages
+
+In some instances, especially with data objects, these objects have a class hierarchy and heavyweight constructors that could not easily be done with a simple case class. The number of fields can be far beyond what is possible in case classes making it unappealing to do field pattern matching. Complex messages such as purchase orders, invoices commonly fall into this category.
+
 The strategy to deal with such complex objects is to provide the message as traits declaring all fields. These traits **do not have dependencies** and **reside in the message project**. If there is a class hierarchy, subtypes should also be represented as traits extending from proper super type. This is done in the message project or jar. The following examples show such traits.
 
 ```
@@ -79,10 +79,10 @@
   // And again, many more...
 }
   
-```
-
-The Message object in the originating cube will commonly declare the concrete (or abstract) implementation of these messages with proper constructors from the mutable data objects. It is important to ensure the concrete or abstract implementation provides no functionality and should not declare additional fields except private ones to support the construction. In essence, it only implements the constructors to create the object extending the trait.
-
+```
+
+The Message object in the originating cube will commonly declare the concrete (or abstract) implementation of these messages with proper constructors from the mutable data objects. It is important to ensure the concrete or abstract implementation provides no functionality and should not declare additional fields except private ones to support the construction. In essence, it only implements the constructors to create the object extending the trait.
+
 If fields defined in the trait or any extending trait derives its value from other fields that are set in the constructor implementation, these fields need to be marked as lazy to avoid NullPointerExceptions during initialization. This is because the trait will try to initialize all the fields at construction. The derived fields would reference not-yet set fields to be set in the constructor. Lazy initialization causes these fields to reference the other fields on first use, which is normally far after the construction of the object. Following examples show the concrete implementation, constructor, and apply methods for those traits. This code is in the cube project, not in the message project. Note: Even the implementation is immutable.
 
 ```
@@ -122,12 +122,6 @@
       case s: AuctionDO => new AuctionMessage(s)
       case s => throw new IllegalArgumentException(s.getClass.getName + " not a recognized sale type")
     }
-```
-
-<<<<<<< HEAD
-By following this pattern, messages stay immutable and the message project would not add any dependencies on database or other infrastructure that can be propagated to the message consumer's dependency chain.
-=======
-By following this pattern, messages stay immutable and the message project would not add any dependencies on database
-or other infrastructure that can be propagated to the message consumer's dependency chain.
-
->>>>>>> e10f2c4a
+```
+
+By following this pattern, messages stay immutable and the message project would not add any dependencies on database or other infrastructure that can be propagated to the message consumer's dependency chain.