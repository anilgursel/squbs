/*
 * Licensed to Typesafe under one or more contributor license agreements.
 * See the AUTHORS file distributed with this work for
 * additional information regarding copyright ownership.
 * This file is licensed to you under the Apache License, Version 2.0 (the
 * "License"); you may not use this file except in compliance
 * with the License.  You may obtain a copy of the License at
 *
 * http://www.apache.org/licenses/LICENSE-2.0
 *
 * Unless required by applicable law or agreed to in writing,
 * software distributed under the License is distributed on an
 * "AS IS" BASIS, WITHOUT WARRANTIES OR CONDITIONS OF ANY
 * KIND, either express or implied.  See the License for the
 * specific language governing permissions and limitations
 * under the License.
 */
package org.squbs.cluster

import akka.actor._
import com.typesafe.config.ConfigFactory
import com.typesafe.scalalogging.slf4j.LazyLogging
import org.apache.curator.RetryPolicy
import org.apache.curator.framework.state.{ConnectionState, ConnectionStateListener}
import org.apache.curator.framework.{CuratorFramework, CuratorFrameworkFactory}
import org.apache.curator.retry.ExponentialBackoffRetry
import org.apache.zookeeper.CreateMode
import org.squbs.unicomplex.ConfigUtil

import scala.collection.JavaConversions._

/**
 * Created by huzhou on 3/25/14.
 */
<<<<<<< HEAD
class ZkCluster(system: ActorSystem,
                val zkAddress: Address,
                zkConnectionString: String,
                zkNamespace: String,
                implicit val segmentationLogic: SegmentationLogic,
                retryPolicy: RetryPolicy = new ExponentialBackoffRetry(1000, 3),
                rebalanceLogic:RebalanceLogic = DataCenterAwareRebalanceLogic(spareLeader = false))
  extends Extension with LazyLogging {

=======
case class ZkCluster(zkAddress: Address,
                     zkConnectionString: String,
                     zkNamespace: String,
                     segmentationLogic: SegmentationLogic,
                     retryPolicy: RetryPolicy = new ExponentialBackoffRetry(1000, 3),
                     rebalanceLogic: RebalanceLogic = DataCenterAwareRebalanceLogic(spareLeader = false))
                    (implicit system: ActorSystem) extends Extension with Logging {
  
>>>>>>> 8a22f283
  private[this] implicit val log = logger
  private[this] var zkClient = CuratorFrameworkFactory.newClient(zkConnectionString, retryPolicy)
  private[this] var stopped = false

  lazy val zkClusterActor = system.actorOf(Props[ZkClusterActor], "zkCluster")
  
  zkClient.getConnectionStateListenable.addListener(new ConnectionStateListener {
    override def stateChanged(client: CuratorFramework, newState: ConnectionState): Unit = {
      newState match {
        case ConnectionState.LOST if !stopped =>

          logger.error("[zkCluster] connection lost!")
          zkClient = CuratorFrameworkFactory.newClient(zkConnectionString, retryPolicy)
          zkClient.getConnectionStateListenable.addListener(this)
          zkClient.start
          zkClient.blockUntilConnected

          initialize

          zkClusterActor ! ZkClientUpdated(zkClientWithNs)
        case _ =>
      }
    }
  })
  zkClient.start
  zkClient.blockUntilConnected


  //this is the zk client that we'll use, using the namespace reserved throughout
  implicit def zkClientWithNs = zkClient.usingNamespace(zkNamespace)
  
  initialize

  //all interactions with the zk cluster extension should be through the zkClusterActor below
  private[this] def initialize = {
    //make sure /leader, /members, /segments znodes are available
    guarantee("/leader", Some(Array[Byte]()), CreateMode.PERSISTENT)
    guarantee("/members", Some(Array[Byte]()), CreateMode.PERSISTENT)
    guarantee("/segments", Some(Array[Byte]()), CreateMode.PERSISTENT)

    val segmentsSize = zkClientWithNs.getChildren.forPath("/segments").size()
    if (segmentsSize != segmentationLogic.segmentsSize) {
      0.until(segmentationLogic.segmentsSize).foreach(s => {
        guarantee(s"/segments/segment-$s", Some(Array[Byte]()), CreateMode.PERSISTENT)
      })
    }
  }
<<<<<<< HEAD
}

private[cluster] sealed trait ZkClusterState

private[cluster] case object ZkClusterUninitialized extends ZkClusterState
private[cluster] case object ZkClusterActiveAsLeader extends ZkClusterState
private[cluster] case object ZkClusterActiveAsFollower extends ZkClusterState

private[cluster] case class ZkClusterData(leader: Option[Address],
                                          members: Set[Address],
                                          segmentsToPartitions: Map[String, Set[ByteString]],
                                          partitionsToMembers: Map[ByteString, Set[Address]])

private[cluster] object ZkClusterData {

  def apply(leader:Option[Address],
            members: Set[Address],
            init:(Map[String, Set[ByteString]], Map[ByteString, Set[Address]])) = new ZkClusterData(leader, members, init._1, init._2)
}

private[cluster] case class ZkLeaderElected(address: Option[Address])
private[cluster] case class ZkMembersChanged(members: Set[Address])
private[cluster] case class ZkRebalance(partitionsToMembers: Map[ByteString, Set[Address]], members:Set[Address])
private[cluster] case class ZkSegmentChanged(segment:String, partitions:Set[ByteString])
private[cluster] case class ZkPartitionsChanged(segment:String, partitions: Map[ByteString, Set[Address]])
private[cluster] case class ZkUpdatePartitions(onboards:Map[ByteString, String], dropoffs:Map[ByteString, String])
private[cluster] case object ZkAcquireLeadership
private[cluster] case object ZkSnapshotPartitions

/**
 * the membership monitor has a few responsibilities, most importantly to enroll the leadership competition and get membership, leadership information immediately after change
 * @param zkClient
 * @param zkClusterActor
 * @param zkAddress
 * @param zkLeaderLatch
 */
private[cluster] class ZkMembershipMonitor(implicit var zkClient: CuratorFramework,
                                           zkClusterActor: ActorRef,
                                           zkAddress: Address,
                                           var zkLeaderLatch: LeaderLatch) extends Actor with LazyLogging {

  private[this] implicit val log = logger
  private[this] var stopped = false

  class MembersInfoBean extends MembersInfoMXBean {
    override def getLeader: String = bytesToAddress(zkClient.getData.forPath("/leader")).toString

    override def getMembers: util.List[String] = zkClient.getChildren.forPath("/members")
  }

  def initialize = {

    //watch over leader changes
    val leader = zkClient.getData.usingWatcher(new CuratorWatcher {
      override def process(event: WatchedEvent): Unit = {
        log.info("[membership] leader watch event:{} when stopped:{}", event, stopped.toString)
        if(!stopped) {
          event.getType match {
            case EventType.NodeCreated | EventType.NodeDataChanged =>
              zkClusterActor ! ZkLeaderElected(zkClient.getData.usingWatcher(this).forPath("/leader"))
            case EventType.NodeDeleted =>
              self ! ZkAcquireLeadership
            case _ =>
          }
        }
      }
    }).forPath("/leader")

    //watch over members changes
    val me = guarantee(s"/members/${keyToPath(zkAddress.toString)}", Some(Array[Byte]()), CreateMode.EPHEMERAL)
    // Watch and recreate member node because it's possible for ephemeral node to be deleted while session is
    // still alive (https://issues.apache.org/jira/browse/ZOOKEEPER-1740)
    zkClient.getData.usingWatcher(new CuratorWatcher {
      def process(event: WatchedEvent): Unit = {
        log.info("[membership] self watch event: {} when stopped:{}", event, stopped.toString)
        if(!stopped) {
          event.getType match {
            case EventType.NodeDeleted =>
              log.info("[membership] member node was deleted unexpectedly, recreate")
              zkClient.getData.usingWatcher(this).forPath(guarantee(me, Some(Array[Byte]()), CreateMode.EPHEMERAL))
            case _ =>
          }
        }
      }
    }).forPath(me)

    lazy val members = zkClient.getChildren.usingWatcher(new CuratorWatcher {
      override def process(event: WatchedEvent): Unit = {
        log.info("[membership] membership watch event:{} when stopped:{}", event, stopped.toString)
        if(!stopped) {
          event.getType match {
            case EventType.NodeChildrenChanged =>
              refresh(zkClient.getChildren.usingWatcher(this).forPath("/members"))
            case _ =>
          }
        }
      }
    }).forPath("/members")

    def refresh(members:Seq[String]) = {
      zkClusterActor ! ZkMembersChanged(members.map(m => AddressFromURIString(pathToKey(m))).toSet)
      self ! ZkAcquireLeadership
    }

    refresh(members)

    zkClusterActor ! ZkLeaderElected(leader)
  }

  override def preStart = {

    //enroll in the leadership competition
    zkLeaderLatch.start

    initialize

    register(new MembersInfoBean, prefix + membersInfoName)
  }

  override def postStop = {
    stopped = true
    //stop the leader latch to quit the competition
    zkLeaderLatch.close

    unregister(prefix + membersInfoName)
  }

  def receive: Actor.Receive = {

    case ZkClientUpdated(updated) =>
      zkClient = updated
      zkLeaderLatch.close

      zkLeaderLatch = new LeaderLatch(zkClient, "/leadership")
      zkLeaderLatch.start
      initialize

    case ZkAcquireLeadership =>
      //repeatedly enroll in the leadership competition once the last attempt fails

      val oneSecond = 1.second
      zkLeaderLatch.await(oneSecond.length, oneSecond.unit) match {
        case true =>
          log.info("[membership] leadership acquired @ {}", zkAddress)
          guarantee("/leader", Some(zkAddress))
        case false =>
      }
  }
}

/**
 * The major responsibility of ZkPartitionsManager is to maintain partitions
 * @param zkClient
 * @param zkClusterActor
 * @param zkAddress
 */
private[cluster] class ZkPartitionsManager(implicit var zkClient: CuratorFramework,
                                           zkClusterActor: ActorRef,
                                           zkAddress: Address,
                                           rebalanceLogic: RebalanceLogic,
                                           implicit val segmentationLogic:SegmentationLogic)
  extends Actor with LazyLogging {

  import org.squbs.cluster.ZkPartitionsManager._
  import segmentationLogic._

  private[this] implicit val log = logger
  private[cluster] var segmentsToPartitions = Map.empty[String, Set[ByteString]]
  private[cluster] var partitionsToMembers = Map.empty[ByteString, Set[Address]]
  private[cluster] var partitionWatchers = Map.empty[String, CuratorWatcher]
  private[cluster] var stopped = false

  class PartitionsInfoBean extends PartitionsInfoMXBean {
    import scala.collection.JavaConversions._
    override def getPartitions: util.List[PartitionInfo] = partitionsToMembers map {
      case (name, members) => PartitionInfo(name, partitionZkPath(name), members.mkString(","))
    } toList
  }

  def initialize = {
    segmentsToPartitions = zkClient.getChildren.forPath("/segments").map{segment => segment -> watchOverSegment(segment)}.toMap
  }

  override def preStart = {
    initialize
    register(new PartitionsInfoBean, prefix + partitionsInfoName)
  }
=======
>>>>>>> 8a22f283

  def close = {
    stopped = true
<<<<<<< HEAD
    unregister(prefix + partitionsInfoName)
  }

  def watchOverPartition(segment:String, partitionKey:ByteString, partitionWatcher:CuratorWatcher):Option[Set[Address]] = {

    try {
      Some((if(stopped) zkClient.getChildren else zkClient.getChildren.usingWatcher(partitionWatcher)).forPath(partitionZkPath(partitionKey))
        .filterNot(_ == "$size")
        .map(m => AddressFromURIString(pathToKey(m))).toSet)
      //the member data stored at znode is implicitly converted to Option[Address] which says where the member is in Akka
    }
    catch {
      case _: NoNodeException => None
      case t: Throwable => log.error("partitions refresh failed due to unknown reason: {}", t); None
    }
  }

  def watchOverSegment(segment:String) = {

    val segmentZkPath = s"/segments/${keyToPath(segment)}"
    //watch over changes of creation/removal of any partition (watcher over /partitions)
    lazy val segmentWatcher: CuratorWatcher = new CuratorWatcher {
      override def process(event: WatchedEvent): Unit = {
        event.getType match {
          case EventType.NodeChildrenChanged if !stopped =>
            self ! ZkSegmentChanged(segment, zkClient.getChildren.usingWatcher(segmentWatcher).forPath(segmentZkPath).map { p => ByteString(pathToKey(p))}.toSet)
          case _ =>
        }
      }
    }
    //watch over changes of members of a partition (watcher over /partitions/some-partition)
    lazy val partitionWatcher: CuratorWatcher = new CuratorWatcher {
      override def process(event: WatchedEvent): Unit = {
        event.getType match {
          case EventType.NodeChildrenChanged if !stopped =>
            val sectors = event.getPath.split("[/]")
            val partitionKey = ByteString(pathToKey(sectors(sectors.length - 1)))

            watchOverPartition(segment, partitionKey, this) match {
              case Some(members) =>
                self ! ZkPartitionsChanged(segment, partitionsToMembers + (partitionKey -> members))
              case _ =>
            }
          case _ =>
        }
      }
    }

    //initialize with the current set of partitions
    lazy val partitions = zkClient.getChildren.usingWatcher(segmentWatcher).forPath(segmentZkPath)
    //initialize partitionsToMembers immediately
    lazy val partitionsToMembers: Map[ByteString, Set[Address]] = partitions.map{p => val partitionKey = ByteString(pathToKey(p))
      partitionKey -> watchOverPartition(segment, partitionKey, partitionWatcher)
    }.collect{
      case (partitionKey, Some(members)) => partitionKey -> members
    }.toMap

    partitionWatchers += segment -> partitionWatcher

    self ! ZkPartitionsChanged(segment, partitionsToMembers)

    partitionsToMembers.keySet
  }

  def receive: Actor.Receive = {

    case ZkClientUpdated(updated) =>
      zkClient = updated
      initialize

    case ZkSegmentChanged(segment, change) =>
      val dropOffSegments = segmentsToPartitions.getOrElse(segment, Set.empty).diff(change)
      val onboardSegments = change.diff(segmentsToPartitions.getOrElse(segment, Set.empty))
      partitionsToMembers = partitionsToMembers -- dropOffSegments ++
        (onboardSegments map {partitionKey =>
          (partitionKey -> watchOverPartition(segment, partitionKey, partitionWatchers(segment)))
        }).collect {
          case (key, Some(addresses)) => key -> addresses
        }
      self ! ZkPartitionsChanged(segment, partitionsToMembers)

    case origin @ ZkPartitionsChanged(segment, change) => //partition changes found in zk
      log.debug("[partitions] partitions change detected from zk: {}", change.map{case (key, members) => keyToPath(key) -> members})

      change.foreach{case (key, members) =>
        //in case of a real dropoff, ZkUpdatePartitions is to be handled
        //if in prior to this detection, then partitionsToProtect will exclude the dropoff member
        //if afterwards, the actual dropoff will then remove the znode again
        if(partitionsToProtect.contains(key) && !members.contains(zkAddress)) {
          val zkPathRestore = s"${partitionZkPath(key)}/${keyToPath(zkAddress.toString)}"
          log.warn("[partitions] partitions change caused by loss of ephemeral znode:{} out of:{}, restoring it:{}", zkAddress, members, zkPathRestore)
          guarantee(zkPathRestore, Some(Array[Byte]()), CreateMode.EPHEMERAL)
        }
      }

      val numOfNodes = zkClient.getChildren.forPath("/members").size
      //correction of https://github.scm.corp.ebay.com/Squbs/chnlsvc/pull/79
      //numOfNodes as participants should be 1 less than total count iff rebalanceLogic spares the leader
      //numOfNodes should be 1 at least (if spareLeader is true and there is only one node as leader, let leader serve)
      val (effects, onboards, dropoffs) = applyChanges(segmentsToPartitions, partitionsToMembers, origin, Math.max(1, if(rebalanceLogic.spareLeader) numOfNodes - 1 else numOfNodes))
      segmentsToPartitions += segment -> effects.keySet

      if(dropoffs.nonEmpty || onboards.nonEmpty) {
        partitionsToMembers = effects
        //reduced the diff events, notifying only when the expected size have reached! (either the total members or the expected size)
        val diff = onboards.map{alter => alter -> orderByAge(alter, partitionsToMembers.getOrElse(alter, Set.empty))}.toMap ++
          dropoffs.map{dropoff => dropoff -> Seq.empty}
        val zkPaths = diff.keySet.map { partitionKey => partitionKey -> partitionZkPath(partitionKey)}.toMap

        log.debug("[partitions] change consolidated as:{} and notifying:{}", diff.map{case (key, members) => keyToPath(key) -> members}, notifyOnDifference)
        if(diff.nonEmpty){
          notifyOnDifference.foreach { listener => context.actorSelection(listener) ! ZkPartitionDiff(diff, zkPaths)}
        }
      }
      else{
        log.debug("[partitions] change ignored as no difference was found and notifying no one")
      }

    case ZkQueryPartition(partitionKey, notification, _, _, _) =>
      log.info("[partitions] partition: {} identified", keyToPath(partitionKey))
      //notification is the attachment part of the partition query, it will allow callback styled message handling at the sender()
      sender() ! ZkPartition(partitionKey, orderByAge(partitionKey, partitionsToMembers.getOrElse(partitionKey, Set.empty)), partitionZkPath(partitionKey), notification)

    case ZkRebalance(planned, alives) =>
      log.info("[partitions] rebalance partitions based on plan:{} and alives:{}", planned.map{case (key, members) => keyToPath(key) -> members}, alives)
      def addressee(address:Address):Either[ActorRef, ActorSelection] =
        if(address == zkAddress)
          Left(self)
        else
          Right(context.actorSelection(self.path.toStringWithAddress(address)))

      val result = Try {

        import context.dispatcher
        implicit val timeout:Timeout = 15.seconds
        Await.result(Future.sequence(planned.foldLeft(Map.empty[Address, (Map[ByteString, String], Map[ByteString, String])]){(impacts, assign) =>
          val partitionKey = assign._1
          val servants = partitionsToMembers.getOrElse(partitionKey, Set.empty[Address]).filter(alives.contains(_))
          val onboards = assign._2.diff(servants)
          val dropoffs = servants.diff(assign._2)
          //take realones into consideration, as the previous rebalance might yet get a universal agreement, simply force the plan again here.
          val zkPath = partitionZkPath(partitionKey)
          log.debug("[partitions] {} - onboards:{} and dropoffs:{}", keyToPath(partitionKey), onboards, dropoffs)

          val halfway = onboards.foldLeft(impacts){(impacts, member) =>
            val impactOnMember = impacts.getOrElse(member, (Map.empty[ByteString, String], Map.empty[ByteString, String]))
            impacts.updated(member, impactOnMember.copy(_1 = impactOnMember._1.updated(partitionKey, zkPath)))
          }

          dropoffs.foldLeft(halfway){(impacts, member) =>
            val impactOnMember = impacts.getOrElse(member, (Map.empty[ByteString, String], Map.empty[ByteString, String]))
            impacts.updated(member, impactOnMember.copy(_2 = impactOnMember._2.updated(partitionKey, zkPath)))
          }
        }.map{case (member, impact) =>
          (addressee(member) match {
            case Left(me) => me.tell(ZkUpdatePartitions(impact._1, impact._2), me)
              log.debug("[partitions] update me to onboard:{} and dropoff:{}", impact._1.map{assign => (keyToPath(assign._1), assign._2)}, impact._2.map{assign => (keyToPath(assign._1), assign._2)})
              Future(true)
            case Right(other) =>
              log.debug("[partitions] update {} to onboard:{} and dropoff:{}", other, impact._1.map{assign => (keyToPath(assign._1), assign._2)}, impact._2.map{assign => (keyToPath(assign._1), assign._2)})
              (other ? ZkUpdatePartitions(impact._1, impact._2)).mapTo[Boolean]
          })
        }), timeout.duration).foldLeft(true){(successful, individual) => successful && individual}
      }
      log.debug("[partitions] rebalance plan done:{}", result)
      sender() ! result

    case ZkRemovePartition(partitionKey) =>
      log.debug("[partitions] remove partition {}", keyToPath(partitionKey))
      safelyDiscard(partitionZkPath(partitionKey))
      zkClient.getChildren.forPath("/members").map(m => AddressFromURIString(pathToKey(m)) match {
        case address if address == zkAddress =>
          self ! ZkPartitionRemoval(partitionKey)
        case remote =>
          context.actorSelection(self.path.toStringWithAddress(remote)) ! ZkPartitionRemoval(partitionKey)
      })

    case ZkPartitionRemoval(partitionKey) =>
      log.debug("[partitions] partition {} was removed", keyToPath(partitionKey))
      notifyOnDifference.foreach { listener => context.actorSelection(listener) ! ZkPartitionRemoval(partitionKey)}

    case ZkMonitorPartition(onDifference) =>
      log.debug("[partitions] monitor partitioning from:{}", sender().path)
      notifyOnDifference = notifyOnDifference ++ onDifference

    case ZkStopMonitorPartition(stopOnDifference) =>
      log.debug("[partitions] stop monitor partitioning from:{}", sender().path)
      notifyOnDifference = notifyOnDifference -- stopOnDifference

    case ZkUpdatePartitions(onboards, dropoffs) =>
      sender() ! true
      onboards.foreach{case (partitionKey, zkPath) =>
        log.debug("[partitions] assignment:{} with zkPath:{} replying to:{}", keyToPath(partitionKey), zkPath, sender().path)
        guarantee(zkPath, None)
        //mark acceptance
        guarantee(s"$zkPath/${keyToPath(zkAddress.toString)}", Some(Array[Byte]()), CreateMode.EPHEMERAL)

        partitionsToProtect += partitionKey
      }
      dropoffs.foreach{case (partitionKey, zkPath) =>
        log.debug("[partitions] release:{} with zkPath:{} replying to:{}", keyToPath(partitionKey), zkPath, sender().path)
        safelyDiscard(s"$zkPath/${keyToPath(zkAddress.toString)}")

        partitionsToProtect -= partitionKey
      }

    case ZkSnapshotPartitions =>
      sender() ! partitionsToMembers
  }

  private[cluster] def applyChanges(segmentsToPartitions:Map[String, Set[ByteString]],
                                    partitionsToMembers:Map[ByteString, Set[Address]],
                                    changed:ZkPartitionsChanged,
                                    numOfNodes:Int) = {

    val impacted = partitionsToMembers.filterKeys(segmentsToPartitions.getOrElse(changed.segment, Set.empty).contains(_)).keySet
    //https://github.scm.corp.ebay.com/Squbs/chnlsvc/issues/49
    //we'll notify only when the partition has reached its expected size (either the total number of VMs (-1 iff spareLeader) or the required partition size)
    //any change inbetween will be silently ignored, as we know leader will rebalance and trigger another event to reach the expected size eventually
    //NOTE, the size must be tested with `EQUAL` other than `LESS OR EQUAL`, due to a corner case, where onboard members happen ahead of dropoff members in a shift (no size change)
    val onboards = changed.partitions.keySet.filter{partitionKey => changed.partitions.getOrElse(partitionKey, Set.empty).size == Math.min(try{
          bytesToInt(zkClient.getData.forPath(sizeOfParZkPath(partitionKey)))
        } catch {
          case _:Throwable => 0 //in case the $size node is being removed
        }, numOfNodes) &&
      partitionsToMembers.getOrElse(partitionKey, Set.empty) != changed.partitions.getOrElse(partitionKey, Set.empty)
    }
    val dropoffs = changed.partitions.keySet.filter{partitionKey => changed.partitions.getOrElse(partitionKey, Set.empty).isEmpty}.filter(impacted.contains(_))

    log.debug("[partitions] applying changes:{} against:{}, impacted:{}, onboards:{}, dropoffs:{}",
      changed.partitions.map{case (key, members) => keyToPath(key) -> members},
      partitionsToMembers.filterKeys(impacted.contains(_)).map{case (key, members) => keyToPath(key) -> members},
      impacted.map(keyToPath(_)),
      onboards.map(keyToPath(_)),
      dropoffs.map(keyToPath(_)))

    //drop off members no longer in the partition
    ((partitionsToMembers ++ changed.partitions).filterKeys(!dropoffs.contains(_)),
      onboards -- dropoffs,
      dropoffs)
  }
}

object ZkPartitionsManager {

  /**
   * both notifyOnDifference & partionsToProtect are moved out of the actor
   * for PartitionsManager to survive cluster/manager failure, notify targets should be preserved.
   *
   */
  private[cluster] var notifyOnDifference = Set.empty[ActorPath]
  private[cluster] var partitionsToProtect = Set.empty[ByteString]

}

case object ZkRebalanceRetry

/**
 * The main Actor of ZkCluster
 * @param zkAddress
 * @param rebalanceLogic
 * @param segmentationLogic
 */
class ZkClusterActor(zkAddress:Address,
                     rebalanceLogic:RebalanceLogic,
                     implicit val segmentationLogic:SegmentationLogic)
  extends FSM[ZkClusterState, ZkClusterData] with Stash with LazyLogging {

  import org.squbs.cluster.ZkCluster._
  import segmentationLogic._

  private[this] implicit val log = logger

  implicit def zkClient: CuratorFramework = ZkCluster(context.system).zkClientWithNs

  //begin the process of electing a leader
  private val zkMembershipMonitor = context.actorOf(
    Props(classOf[ZkMembershipMonitor], zkClient, self, zkAddress, new LeaderLatch(zkClient, "/leadership")).withDispatcher("pinned-dispatcher"), "zkMembership")
  //begin the process of partitioning management
  private val zkPartitionsManager = context.actorOf(
    Props(classOf[ZkPartitionsManager], zkClient, self, zkAddress, rebalanceLogic, segmentationLogic), "zkPartitions")

  private[this] val mandatory:StateFunction = {

    case Event(updatedEvent @ ZkClientUpdated(updated), _) =>
      zkMembershipMonitor ! updatedEvent
      zkPartitionsManager ! updatedEvent
      whenZkClientUpdated.foreach(context.actorSelection(_) ! updatedEvent)
      stay

    case Event(ZkMonitorClient, _) =>
      whenZkClientUpdated = whenZkClientUpdated :+ sender().path
      stay

    case Event(ZkQueryMembership, zkClusterData) =>
      sender() ! ZkMembership(zkClusterData.members)
      stay

    case Event(origin: ZkMonitorPartition, _) =>
      log.info("[follower/leader] monitor partitioning from:{}", sender().path)
      zkPartitionsManager forward origin
      stay

    case Event(origin: ZkStopMonitorPartition, _) =>
      log.info("[follower/leader] stop monitor partitioning from:{}", sender().path)
      zkPartitionsManager forward origin
      stay

    case Event(ZkListPartitions(member), _) =>
      sender() ! ZkPartitions(stateData.partitionsToMembers.collect{
        case (partitionKey:ByteString, members:Set[Address]) if members.contains(member) => partitionKey
      }.toSeq)
      stay
  }

  //the reason we put startWith into #preStart is to allow postRestart to trigger new FSM actor when recover from error
  override def preStart = startWith(ZkClusterUninitialized, ZkClusterData(None, Set.empty, partitionsInitialize))

  when(ZkClusterUninitialized)(mandatory orElse {

    case Event(ZkLeaderElected(Some(address)), zkClusterData) =>
      log.info("[uninitialized] leader elected:{} and my zk address:{}", address, zkAddress)
      if(address.hostPort == zkAddress.hostPort)
        rebalance(zkClusterData.partitionsToMembers, zkClusterData.members) match {
          case Some(rebalanced) =>
            goto(ZkClusterActiveAsLeader) using zkClusterData.copy(leader = Some(address),
              partitionsToMembers = rebalanced)
          case None =>
            self ! ZkRebalanceRetry
            goto(ZkClusterActiveAsLeader) using zkClusterData.copy(leader = Some(address))
        }

      else
        goto(ZkClusterActiveAsFollower) using zkClusterData.copy(leader = Some(address))

    case Event(ZkMembersChanged(members), zkClusterData) =>
      log.info("[uninitialized] membership updated:{}", members)
      stay using zkClusterData.copy(members = members)

    case Event(_, _) =>
      stash
      stay
  })

  when(ZkClusterActiveAsFollower)(mandatory orElse {

    case Event(ZkLeaderElected(Some(address)), zkClusterData) =>
      if(address.hostPort == zkAddress.hostPort)
        rebalance(zkClusterData.partitionsToMembers, zkClusterData.members) match {
          case Some(rebalanced) =>
            goto (ZkClusterActiveAsLeader) using zkClusterData.copy (leader = Some (address),
              partitionsToMembers = rebalanced)
          case None =>
            self ! ZkRebalanceRetry
            goto (ZkClusterActiveAsLeader) using zkClusterData.copy (leader = Some (address))
        }
      else
        stay

    case Event(ZkQueryLeadership, zkClusterData) =>
      log.info("[follower] leadership query answered:{} to:{}", zkClusterData.leader, sender().path)
      zkClusterData.leader.foreach(address => sender() ! ZkLeadership(address))
      whenZkLeadershipUpdated += sender().path
      stay

    case Event(ZkMembersChanged(members), zkClusterData) =>
      log.info("[follower] membership updated:{}", members)
      stay using zkClusterData.copy(members = members)

    case Event(snapshot:Map[ByteString, Set[Address]], zkClusterData) =>
      stay using zkClusterData.copy(partitionsToMembers = snapshot)

    case Event(ZkPartitionDiff(diff, _), zkClusterData) =>
      stay using zkClusterData.copy(partitionsToMembers = diff.foldLeft(zkClusterData.partitionsToMembers){(memoize, change) => memoize.updated(change._1, change._2.toSet)})

    case Event(origin @ ZkQueryPartition(key, _, Some(size), props, members), zkClusterData) =>
      log.info("[follower] partition query forwarded to leader:{}", zkClusterData.leader)
      zkClusterData.leader.foreach(address => {
        context.actorSelection(self.path.toStringWithAddress(address)) forward origin
      })
      stay

    case Event(origin @ ZkQueryPartition(partitionKey, notification, None, _, _), zkClusterData) =>
      zkClusterData.partitionsToMembers.get(partitionKey) match {
        case Some(servants) if servants.nonEmpty => //use the snapshot mapping as long as it's available
          sender() ! ZkPartition(partitionKey, orderByAge(partitionKey, servants), partitionZkPath(partitionKey), notification)
        case _ => //local mapping wasn't available yet, have to go to leader for source of truth
          zkClusterData.leader.foreach(address => {
            context.actorSelection(self.path.toStringWithAddress(address)) forward origin
          })
      }
      stay

    case Event(resize:ZkResizePartition, zkClusterData) =>
      zkClusterData.leader.foreach(address => {
        context.actorSelection(self.path.toStringWithAddress(address)) forward resize
      })
      stay

    case Event(remove:ZkRemovePartition, zkClusterData) =>
      zkClusterData.leader.foreach(address => {
        context.actorSelection(self.path.toStringWithAddress(address)) forward remove
      })
      stay
  })

  when(ZkClusterActiveAsLeader)(mandatory orElse {

    case Event(ZkLeaderElected(Some(address)), zkClusterData) =>
      if (address.hostPort == zkAddress.hostPort)
        stay
      else
        goto(ZkClusterActiveAsFollower) using zkClusterData.copy(leader = Some(address))

    case Event(ZkQueryLeadership, zkClusterData) =>
      log.info("[leader] leadership query answered:{} to:{}", zkClusterData.leader, sender().path)
      zkClusterData.leader.foreach(address => sender() ! ZkLeadership(address))
      whenZkLeadershipUpdated += sender().path
      stay

    case Event(ZkMembersChanged(members), zkClusterData) =>
      log.info("[leader] membership updated:{}", members)

      if(zkClusterData.members == members){
        //corner case, in which members weren't really changed, avoid redundant rebalances
        stay
      }
      else {
        val dropoffs = zkClusterData.members.diff(members)
        val excluded = if(dropoffs.nonEmpty)
          zkClusterData.partitionsToMembers.mapValues{servants => servants.filterNot(dropoffs.contains(_))}
        else
          zkClusterData.partitionsToMembers

        rebalance(excluded, members) match {
          case Some(rebalanced) =>
            stay using zkClusterData.copy(members = members, partitionsToMembers = rebalanced)
          case None =>
            self ! ZkRebalanceRetry
            stay using zkClusterData.copy(members = members, partitionsToMembers = excluded)
        }
      }

    case Event(origin @ ZkQueryPartition(partitionKey, notification, Some(expectedSize), props, _), zkClusterData) =>

      val zkPath = guarantee(partitionZkPath(partitionKey), Some(props), CreateMode.PERSISTENT)
      zkClusterData.partitionsToMembers.get(partitionKey) match {
        case Some(members) if members.nonEmpty && members.size == expectedSize =>
          logger.info("[leader] partition already exists:{} -> {}", keyToPath(partitionKey), members)
          //when the partition already exists, use the snapshot partition view, waiting for further notification for members change
          sender() ! ZkPartition(partitionKey, orderByAge(partitionKey, members), zkPath, notification)
          stay
        case _ =>
          log.info("[leader] partition creation:{}", keyToPath(partitionKey))
          //partition is to be recovered
          guarantee(sizeOfParZkPath(partitionKey), Some(expectedSize), CreateMode.PERSISTENT)
          rebalance(zkClusterData.partitionsToMembers + (partitionKey -> zkClusterData.partitionsToMembers.getOrElse(partitionKey, Set.empty)), zkClusterData.members) match {
            case Some(rebalanced) =>
              try {
                stay using zkClusterData.copy(partitionsToMembers = rebalanced)
              }
              finally{
                sender() ! ZkPartition(partitionKey, orderByAge(partitionKey, rebalanced.getOrElse(partitionKey, Set.empty)), zkPath, notification)
              }
            case None =>
              //try handling this request once again
              self forward origin
              stay
          }
      }

    case Event(ZkQueryPartition(partitionKey, notification, None, _, _), zkClusterData) =>
      log.info("[leader] partition query:{} handled by leader cluster actor", keyToPath(partitionKey))
      sender() ! ZkPartition(partitionKey,
        orderByAge(partitionKey, zkClusterData.partitionsToMembers.getOrElse(partitionKey, Set.empty)),
        partitionZkPath(partitionKey),
        notification)
      stay

    case Event(ZkPartitionDiff(diff, _), zkClusterData) =>
      stay using zkClusterData.copy(partitionsToMembers = diff.foldLeft(zkClusterData.partitionsToMembers){(memoize, change) => memoize.updated(change._1, change._2.toSet)})

    case Event(ZkResizePartition(partitionKey, sizeOf), zkClusterData) =>
      log.info("[leader] resize partition:{} forwarded to partition manager", keyToPath(partitionKey))
      guarantee(sizeOfParZkPath(partitionKey), Some(intToBytes(sizeOf)), CreateMode.PERSISTENT)
      rebalance(zkClusterData.partitionsToMembers, zkClusterData.members) match {
        case Some(rebalanced) =>
          stay using zkClusterData.copy (partitionsToMembers = rebalanced)
        case None =>
          self ! ZkRebalanceRetry
          stay
      }

    case Event(remove:ZkRemovePartition, zkClusterData) =>
      log.info("[leader] remove partition:{} forwarded to partition manager", keyToPath(remove.partitionKey))
      zkPartitionsManager forward remove
      stay

    case Event(ZkRebalanceRetry, zkClusterData) =>
      log.info("[leader] rebalance retry after previous failure attempt")
      rebalance(zkClusterData.partitionsToMembers, zkClusterData.members) match {
        case Some(rebalanced) =>
          stay using zkClusterData.copy(partitionsToMembers = rebalanced)
        case None =>
          self ! ZkRebalanceRetry
          stay
      }
  })

  onTransition {
    case ZkClusterUninitialized -> ZkClusterActiveAsFollower =>
      //unstash all messages uninitialized state couldn't handle
      //as a follower, i have to listen to the ZkPartitionsChanged event, as it's driven by ZkPartitionsManager and i must update my partitionsToMembers snapshot
      zkPartitionsManager ! ZkMonitorPartition(Set(self.path))
      unstashAll

    case ZkClusterUninitialized -> ZkClusterActiveAsLeader =>
      //unstash all messages uninitialized state couldn't handle
      unstashAll

    case ZkClusterActiveAsFollower -> ZkClusterActiveAsLeader =>
      //as the leader, i no longer need to handle ZkPartitionsChanged event, as i drive the change instead, ZkPartitionsManager will accept my partitionsToMembers
      whenZkLeadershipUpdated.foreach{context.actorSelection(_) ! ZkLeadership(zkAddress)}
      zkPartitionsManager ! ZkStopMonitorPartition(Set(self.path))

    case ZkClusterActiveAsLeader -> ZkClusterActiveAsFollower =>
      zkPartitionsManager ! ZkSnapshotPartitions
      zkPartitionsManager ! ZkMonitorPartition(Set(self.path))

  }

  private[this] def partitionsInitialize:(Map[String, Set[ByteString]], Map[ByteString, Set[Address]]) = {

    val segments = zkClient.getChildren.forPath("/segments").map(pathToKey(_))

    val segmentsToPartitions:Map[String, Seq[String]] = segments.map(segment =>
      segment -> zkClient.getChildren.forPath(s"/segments/${keyToPath(segment)}").map(pathToKey(_)).toSeq
    ).toMap

    val partitionsToMembers = segmentsToPartitions.foldLeft(Map.empty[ByteString, Set[Address]]){(memoize, pair) =>
      memoize ++ pair._2.map(ByteString(_) -> Set.empty[Address])
    }

    (segmentsToPartitions.mapValues(_.map(partition => ByteString(partition)).toSet), partitionsToMembers)
  }

  private[cluster] def partitionSize(partitionKey:ByteString):Int = try{
    bytesToInt(zkClient.getData.forPath(sizeOfParZkPath(partitionKey)))
  }
  catch{
    case _:Throwable => 0
  }

  private[cluster] def rebalance(partitionsToMembers:Map[ByteString, Set[Address]], members:Set[Address]):Option[Map[ByteString, Set[Address]]] = {

    //spareLeader only when there're more than 1 VMs in the cluster
    val candidates = if(rebalanceLogic.spareLeader && members.size > 1) members.filterNot{candidate => stateData.leader.exists(candidate == _)} else members
    val plan = rebalanceLogic.rebalance(rebalanceLogic.compensate(partitionsToMembers, candidates.toSeq, partitionSize _), members)

    log.info("[leader] rebalance planned as:{}", plan.map{case (key, members) => keyToPath(key) -> members})
    implicit val timeout:akka.util.Timeout = 30.seconds
    Await.result(zkPartitionsManager ? ZkRebalance(plan, members), timeout.duration) match {
      case Success(true) =>
        log.info("[leader] rebalance successfully done")
        Some(plan)
      case _ =>
        log.info("[leader] rebalance timeout")
        None
    }
=======
    zkClient.close
>>>>>>> 8a22f283
  }
}

object ZkCluster extends ExtensionId[ZkCluster] with ExtensionIdProvider with LazyLogging {

  override def lookup(): ExtensionId[_ <: Extension] = ZkCluster

  override def createExtension(system: ExtendedActorSystem): ZkCluster = {
    val configuration = system.settings.config withFallback(ConfigFactory.parseMap(Map(
      "zkCluster.segments" -> Int.box(128),
      "zkCluster.spareLeader" -> Boolean.box(false))))

    val zkConnectionString = configuration.getString("zkCluster.connectionString")
    val zkNamespace = configuration.getString("zkCluster.namespace")
    val zkSegments = configuration.getInt("zkCluster.segments")
    val zkSpareLeader = configuration.getBoolean("zkCluster.spareLeader")
    val zkAddress = external(system)
    logger.info("[zkcluster] connection to:{} and namespace:{} with segments:{} using address:{}", 
      zkConnectionString, zkNamespace, zkSegments.toString, zkAddress)

    new ZkCluster(
      zkAddress, 
      zkConnectionString, 
      zkNamespace,
      DefaultSegmentationLogic(zkSegments),
      rebalanceLogic = DataCenterAwareRebalanceLogic(spareLeader = zkSpareLeader)
    )(system)
  }

  private[cluster] def external(system:ExtendedActorSystem):Address = 
    Address("akka.tcp", system.name, ConfigUtil.ipv4, system.provider.getDefaultAddress.port.getOrElse(8086))
}<|MERGE_RESOLUTION|>--- conflicted
+++ resolved
@@ -1,25 +1,8 @@
-/*
- * Licensed to Typesafe under one or more contributor license agreements.
- * See the AUTHORS file distributed with this work for
- * additional information regarding copyright ownership.
- * This file is licensed to you under the Apache License, Version 2.0 (the
- * "License"); you may not use this file except in compliance
- * with the License.  You may obtain a copy of the License at
- *
- * http://www.apache.org/licenses/LICENSE-2.0
- *
- * Unless required by applicable law or agreed to in writing,
- * software distributed under the License is distributed on an
- * "AS IS" BASIS, WITHOUT WARRANTIES OR CONDITIONS OF ANY
- * KIND, either express or implied.  See the License for the
- * specific language governing permissions and limitations
- * under the License.
- */
 package org.squbs.cluster
 
 import akka.actor._
 import com.typesafe.config.ConfigFactory
-import com.typesafe.scalalogging.slf4j.LazyLogging
+import com.typesafe.scalalogging.slf4j.Logging
 import org.apache.curator.RetryPolicy
 import org.apache.curator.framework.state.{ConnectionState, ConnectionStateListener}
 import org.apache.curator.framework.{CuratorFramework, CuratorFrameworkFactory}
@@ -32,17 +15,6 @@
 /**
  * Created by huzhou on 3/25/14.
  */
-<<<<<<< HEAD
-class ZkCluster(system: ActorSystem,
-                val zkAddress: Address,
-                zkConnectionString: String,
-                zkNamespace: String,
-                implicit val segmentationLogic: SegmentationLogic,
-                retryPolicy: RetryPolicy = new ExponentialBackoffRetry(1000, 3),
-                rebalanceLogic:RebalanceLogic = DataCenterAwareRebalanceLogic(spareLeader = false))
-  extends Extension with LazyLogging {
-
-=======
 case class ZkCluster(zkAddress: Address,
                      zkConnectionString: String,
                      zkNamespace: String,
@@ -51,7 +23,6 @@
                      rebalanceLogic: RebalanceLogic = DataCenterAwareRebalanceLogic(spareLeader = false))
                     (implicit system: ActorSystem) extends Extension with Logging {
   
->>>>>>> 8a22f283
   private[this] implicit val log = logger
   private[this] var zkClient = CuratorFrameworkFactory.newClient(zkConnectionString, retryPolicy)
   private[this] var stopped = false
@@ -88,8 +59,8 @@
   //all interactions with the zk cluster extension should be through the zkClusterActor below
   private[this] def initialize = {
     //make sure /leader, /members, /segments znodes are available
-    guarantee("/leader", Some(Array[Byte]()), CreateMode.PERSISTENT)
-    guarantee("/members", Some(Array[Byte]()), CreateMode.PERSISTENT)
+    guarantee("/leader",   Some(Array[Byte]()), CreateMode.PERSISTENT)
+    guarantee("/members",  Some(Array[Byte]()), CreateMode.PERSISTENT)
     guarantee("/segments", Some(Array[Byte]()), CreateMode.PERSISTENT)
 
     val segmentsSize = zkClientWithNs.getChildren.forPath("/segments").size()
@@ -99,776 +70,14 @@
       })
     }
   }
-<<<<<<< HEAD
-}
 
-private[cluster] sealed trait ZkClusterState
-
-private[cluster] case object ZkClusterUninitialized extends ZkClusterState
-private[cluster] case object ZkClusterActiveAsLeader extends ZkClusterState
-private[cluster] case object ZkClusterActiveAsFollower extends ZkClusterState
-
-private[cluster] case class ZkClusterData(leader: Option[Address],
-                                          members: Set[Address],
-                                          segmentsToPartitions: Map[String, Set[ByteString]],
-                                          partitionsToMembers: Map[ByteString, Set[Address]])
-
-private[cluster] object ZkClusterData {
-
-  def apply(leader:Option[Address],
-            members: Set[Address],
-            init:(Map[String, Set[ByteString]], Map[ByteString, Set[Address]])) = new ZkClusterData(leader, members, init._1, init._2)
-}
-
-private[cluster] case class ZkLeaderElected(address: Option[Address])
-private[cluster] case class ZkMembersChanged(members: Set[Address])
-private[cluster] case class ZkRebalance(partitionsToMembers: Map[ByteString, Set[Address]], members:Set[Address])
-private[cluster] case class ZkSegmentChanged(segment:String, partitions:Set[ByteString])
-private[cluster] case class ZkPartitionsChanged(segment:String, partitions: Map[ByteString, Set[Address]])
-private[cluster] case class ZkUpdatePartitions(onboards:Map[ByteString, String], dropoffs:Map[ByteString, String])
-private[cluster] case object ZkAcquireLeadership
-private[cluster] case object ZkSnapshotPartitions
-
-/**
- * the membership monitor has a few responsibilities, most importantly to enroll the leadership competition and get membership, leadership information immediately after change
- * @param zkClient
- * @param zkClusterActor
- * @param zkAddress
- * @param zkLeaderLatch
- */
-private[cluster] class ZkMembershipMonitor(implicit var zkClient: CuratorFramework,
-                                           zkClusterActor: ActorRef,
-                                           zkAddress: Address,
-                                           var zkLeaderLatch: LeaderLatch) extends Actor with LazyLogging {
-
-  private[this] implicit val log = logger
-  private[this] var stopped = false
-
-  class MembersInfoBean extends MembersInfoMXBean {
-    override def getLeader: String = bytesToAddress(zkClient.getData.forPath("/leader")).toString
-
-    override def getMembers: util.List[String] = zkClient.getChildren.forPath("/members")
-  }
-
-  def initialize = {
-
-    //watch over leader changes
-    val leader = zkClient.getData.usingWatcher(new CuratorWatcher {
-      override def process(event: WatchedEvent): Unit = {
-        log.info("[membership] leader watch event:{} when stopped:{}", event, stopped.toString)
-        if(!stopped) {
-          event.getType match {
-            case EventType.NodeCreated | EventType.NodeDataChanged =>
-              zkClusterActor ! ZkLeaderElected(zkClient.getData.usingWatcher(this).forPath("/leader"))
-            case EventType.NodeDeleted =>
-              self ! ZkAcquireLeadership
-            case _ =>
-          }
-        }
-      }
-    }).forPath("/leader")
-
-    //watch over members changes
-    val me = guarantee(s"/members/${keyToPath(zkAddress.toString)}", Some(Array[Byte]()), CreateMode.EPHEMERAL)
-    // Watch and recreate member node because it's possible for ephemeral node to be deleted while session is
-    // still alive (https://issues.apache.org/jira/browse/ZOOKEEPER-1740)
-    zkClient.getData.usingWatcher(new CuratorWatcher {
-      def process(event: WatchedEvent): Unit = {
-        log.info("[membership] self watch event: {} when stopped:{}", event, stopped.toString)
-        if(!stopped) {
-          event.getType match {
-            case EventType.NodeDeleted =>
-              log.info("[membership] member node was deleted unexpectedly, recreate")
-              zkClient.getData.usingWatcher(this).forPath(guarantee(me, Some(Array[Byte]()), CreateMode.EPHEMERAL))
-            case _ =>
-          }
-        }
-      }
-    }).forPath(me)
-
-    lazy val members = zkClient.getChildren.usingWatcher(new CuratorWatcher {
-      override def process(event: WatchedEvent): Unit = {
-        log.info("[membership] membership watch event:{} when stopped:{}", event, stopped.toString)
-        if(!stopped) {
-          event.getType match {
-            case EventType.NodeChildrenChanged =>
-              refresh(zkClient.getChildren.usingWatcher(this).forPath("/members"))
-            case _ =>
-          }
-        }
-      }
-    }).forPath("/members")
-
-    def refresh(members:Seq[String]) = {
-      zkClusterActor ! ZkMembersChanged(members.map(m => AddressFromURIString(pathToKey(m))).toSet)
-      self ! ZkAcquireLeadership
-    }
-
-    refresh(members)
-
-    zkClusterActor ! ZkLeaderElected(leader)
-  }
-
-  override def preStart = {
-
-    //enroll in the leadership competition
-    zkLeaderLatch.start
-
-    initialize
-
-    register(new MembersInfoBean, prefix + membersInfoName)
-  }
-
-  override def postStop = {
+  def close = {
     stopped = true
-    //stop the leader latch to quit the competition
-    zkLeaderLatch.close
-
-    unregister(prefix + membersInfoName)
-  }
-
-  def receive: Actor.Receive = {
-
-    case ZkClientUpdated(updated) =>
-      zkClient = updated
-      zkLeaderLatch.close
-
-      zkLeaderLatch = new LeaderLatch(zkClient, "/leadership")
-      zkLeaderLatch.start
-      initialize
-
-    case ZkAcquireLeadership =>
-      //repeatedly enroll in the leadership competition once the last attempt fails
-
-      val oneSecond = 1.second
-      zkLeaderLatch.await(oneSecond.length, oneSecond.unit) match {
-        case true =>
-          log.info("[membership] leadership acquired @ {}", zkAddress)
-          guarantee("/leader", Some(zkAddress))
-        case false =>
-      }
+    zkClient.close
   }
 }
 
-/**
- * The major responsibility of ZkPartitionsManager is to maintain partitions
- * @param zkClient
- * @param zkClusterActor
- * @param zkAddress
- */
-private[cluster] class ZkPartitionsManager(implicit var zkClient: CuratorFramework,
-                                           zkClusterActor: ActorRef,
-                                           zkAddress: Address,
-                                           rebalanceLogic: RebalanceLogic,
-                                           implicit val segmentationLogic:SegmentationLogic)
-  extends Actor with LazyLogging {
-
-  import org.squbs.cluster.ZkPartitionsManager._
-  import segmentationLogic._
-
-  private[this] implicit val log = logger
-  private[cluster] var segmentsToPartitions = Map.empty[String, Set[ByteString]]
-  private[cluster] var partitionsToMembers = Map.empty[ByteString, Set[Address]]
-  private[cluster] var partitionWatchers = Map.empty[String, CuratorWatcher]
-  private[cluster] var stopped = false
-
-  class PartitionsInfoBean extends PartitionsInfoMXBean {
-    import scala.collection.JavaConversions._
-    override def getPartitions: util.List[PartitionInfo] = partitionsToMembers map {
-      case (name, members) => PartitionInfo(name, partitionZkPath(name), members.mkString(","))
-    } toList
-  }
-
-  def initialize = {
-    segmentsToPartitions = zkClient.getChildren.forPath("/segments").map{segment => segment -> watchOverSegment(segment)}.toMap
-  }
-
-  override def preStart = {
-    initialize
-    register(new PartitionsInfoBean, prefix + partitionsInfoName)
-  }
-=======
->>>>>>> 8a22f283
-
-  def close = {
-    stopped = true
-<<<<<<< HEAD
-    unregister(prefix + partitionsInfoName)
-  }
-
-  def watchOverPartition(segment:String, partitionKey:ByteString, partitionWatcher:CuratorWatcher):Option[Set[Address]] = {
-
-    try {
-      Some((if(stopped) zkClient.getChildren else zkClient.getChildren.usingWatcher(partitionWatcher)).forPath(partitionZkPath(partitionKey))
-        .filterNot(_ == "$size")
-        .map(m => AddressFromURIString(pathToKey(m))).toSet)
-      //the member data stored at znode is implicitly converted to Option[Address] which says where the member is in Akka
-    }
-    catch {
-      case _: NoNodeException => None
-      case t: Throwable => log.error("partitions refresh failed due to unknown reason: {}", t); None
-    }
-  }
-
-  def watchOverSegment(segment:String) = {
-
-    val segmentZkPath = s"/segments/${keyToPath(segment)}"
-    //watch over changes of creation/removal of any partition (watcher over /partitions)
-    lazy val segmentWatcher: CuratorWatcher = new CuratorWatcher {
-      override def process(event: WatchedEvent): Unit = {
-        event.getType match {
-          case EventType.NodeChildrenChanged if !stopped =>
-            self ! ZkSegmentChanged(segment, zkClient.getChildren.usingWatcher(segmentWatcher).forPath(segmentZkPath).map { p => ByteString(pathToKey(p))}.toSet)
-          case _ =>
-        }
-      }
-    }
-    //watch over changes of members of a partition (watcher over /partitions/some-partition)
-    lazy val partitionWatcher: CuratorWatcher = new CuratorWatcher {
-      override def process(event: WatchedEvent): Unit = {
-        event.getType match {
-          case EventType.NodeChildrenChanged if !stopped =>
-            val sectors = event.getPath.split("[/]")
-            val partitionKey = ByteString(pathToKey(sectors(sectors.length - 1)))
-
-            watchOverPartition(segment, partitionKey, this) match {
-              case Some(members) =>
-                self ! ZkPartitionsChanged(segment, partitionsToMembers + (partitionKey -> members))
-              case _ =>
-            }
-          case _ =>
-        }
-      }
-    }
-
-    //initialize with the current set of partitions
-    lazy val partitions = zkClient.getChildren.usingWatcher(segmentWatcher).forPath(segmentZkPath)
-    //initialize partitionsToMembers immediately
-    lazy val partitionsToMembers: Map[ByteString, Set[Address]] = partitions.map{p => val partitionKey = ByteString(pathToKey(p))
-      partitionKey -> watchOverPartition(segment, partitionKey, partitionWatcher)
-    }.collect{
-      case (partitionKey, Some(members)) => partitionKey -> members
-    }.toMap
-
-    partitionWatchers += segment -> partitionWatcher
-
-    self ! ZkPartitionsChanged(segment, partitionsToMembers)
-
-    partitionsToMembers.keySet
-  }
-
-  def receive: Actor.Receive = {
-
-    case ZkClientUpdated(updated) =>
-      zkClient = updated
-      initialize
-
-    case ZkSegmentChanged(segment, change) =>
-      val dropOffSegments = segmentsToPartitions.getOrElse(segment, Set.empty).diff(change)
-      val onboardSegments = change.diff(segmentsToPartitions.getOrElse(segment, Set.empty))
-      partitionsToMembers = partitionsToMembers -- dropOffSegments ++
-        (onboardSegments map {partitionKey =>
-          (partitionKey -> watchOverPartition(segment, partitionKey, partitionWatchers(segment)))
-        }).collect {
-          case (key, Some(addresses)) => key -> addresses
-        }
-      self ! ZkPartitionsChanged(segment, partitionsToMembers)
-
-    case origin @ ZkPartitionsChanged(segment, change) => //partition changes found in zk
-      log.debug("[partitions] partitions change detected from zk: {}", change.map{case (key, members) => keyToPath(key) -> members})
-
-      change.foreach{case (key, members) =>
-        //in case of a real dropoff, ZkUpdatePartitions is to be handled
-        //if in prior to this detection, then partitionsToProtect will exclude the dropoff member
-        //if afterwards, the actual dropoff will then remove the znode again
-        if(partitionsToProtect.contains(key) && !members.contains(zkAddress)) {
-          val zkPathRestore = s"${partitionZkPath(key)}/${keyToPath(zkAddress.toString)}"
-          log.warn("[partitions] partitions change caused by loss of ephemeral znode:{} out of:{}, restoring it:{}", zkAddress, members, zkPathRestore)
-          guarantee(zkPathRestore, Some(Array[Byte]()), CreateMode.EPHEMERAL)
-        }
-      }
-
-      val numOfNodes = zkClient.getChildren.forPath("/members").size
-      //correction of https://github.scm.corp.ebay.com/Squbs/chnlsvc/pull/79
-      //numOfNodes as participants should be 1 less than total count iff rebalanceLogic spares the leader
-      //numOfNodes should be 1 at least (if spareLeader is true and there is only one node as leader, let leader serve)
-      val (effects, onboards, dropoffs) = applyChanges(segmentsToPartitions, partitionsToMembers, origin, Math.max(1, if(rebalanceLogic.spareLeader) numOfNodes - 1 else numOfNodes))
-      segmentsToPartitions += segment -> effects.keySet
-
-      if(dropoffs.nonEmpty || onboards.nonEmpty) {
-        partitionsToMembers = effects
-        //reduced the diff events, notifying only when the expected size have reached! (either the total members or the expected size)
-        val diff = onboards.map{alter => alter -> orderByAge(alter, partitionsToMembers.getOrElse(alter, Set.empty))}.toMap ++
-          dropoffs.map{dropoff => dropoff -> Seq.empty}
-        val zkPaths = diff.keySet.map { partitionKey => partitionKey -> partitionZkPath(partitionKey)}.toMap
-
-        log.debug("[partitions] change consolidated as:{} and notifying:{}", diff.map{case (key, members) => keyToPath(key) -> members}, notifyOnDifference)
-        if(diff.nonEmpty){
-          notifyOnDifference.foreach { listener => context.actorSelection(listener) ! ZkPartitionDiff(diff, zkPaths)}
-        }
-      }
-      else{
-        log.debug("[partitions] change ignored as no difference was found and notifying no one")
-      }
-
-    case ZkQueryPartition(partitionKey, notification, _, _, _) =>
-      log.info("[partitions] partition: {} identified", keyToPath(partitionKey))
-      //notification is the attachment part of the partition query, it will allow callback styled message handling at the sender()
-      sender() ! ZkPartition(partitionKey, orderByAge(partitionKey, partitionsToMembers.getOrElse(partitionKey, Set.empty)), partitionZkPath(partitionKey), notification)
-
-    case ZkRebalance(planned, alives) =>
-      log.info("[partitions] rebalance partitions based on plan:{} and alives:{}", planned.map{case (key, members) => keyToPath(key) -> members}, alives)
-      def addressee(address:Address):Either[ActorRef, ActorSelection] =
-        if(address == zkAddress)
-          Left(self)
-        else
-          Right(context.actorSelection(self.path.toStringWithAddress(address)))
-
-      val result = Try {
-
-        import context.dispatcher
-        implicit val timeout:Timeout = 15.seconds
-        Await.result(Future.sequence(planned.foldLeft(Map.empty[Address, (Map[ByteString, String], Map[ByteString, String])]){(impacts, assign) =>
-          val partitionKey = assign._1
-          val servants = partitionsToMembers.getOrElse(partitionKey, Set.empty[Address]).filter(alives.contains(_))
-          val onboards = assign._2.diff(servants)
-          val dropoffs = servants.diff(assign._2)
-          //take realones into consideration, as the previous rebalance might yet get a universal agreement, simply force the plan again here.
-          val zkPath = partitionZkPath(partitionKey)
-          log.debug("[partitions] {} - onboards:{} and dropoffs:{}", keyToPath(partitionKey), onboards, dropoffs)
-
-          val halfway = onboards.foldLeft(impacts){(impacts, member) =>
-            val impactOnMember = impacts.getOrElse(member, (Map.empty[ByteString, String], Map.empty[ByteString, String]))
-            impacts.updated(member, impactOnMember.copy(_1 = impactOnMember._1.updated(partitionKey, zkPath)))
-          }
-
-          dropoffs.foldLeft(halfway){(impacts, member) =>
-            val impactOnMember = impacts.getOrElse(member, (Map.empty[ByteString, String], Map.empty[ByteString, String]))
-            impacts.updated(member, impactOnMember.copy(_2 = impactOnMember._2.updated(partitionKey, zkPath)))
-          }
-        }.map{case (member, impact) =>
-          (addressee(member) match {
-            case Left(me) => me.tell(ZkUpdatePartitions(impact._1, impact._2), me)
-              log.debug("[partitions] update me to onboard:{} and dropoff:{}", impact._1.map{assign => (keyToPath(assign._1), assign._2)}, impact._2.map{assign => (keyToPath(assign._1), assign._2)})
-              Future(true)
-            case Right(other) =>
-              log.debug("[partitions] update {} to onboard:{} and dropoff:{}", other, impact._1.map{assign => (keyToPath(assign._1), assign._2)}, impact._2.map{assign => (keyToPath(assign._1), assign._2)})
-              (other ? ZkUpdatePartitions(impact._1, impact._2)).mapTo[Boolean]
-          })
-        }), timeout.duration).foldLeft(true){(successful, individual) => successful && individual}
-      }
-      log.debug("[partitions] rebalance plan done:{}", result)
-      sender() ! result
-
-    case ZkRemovePartition(partitionKey) =>
-      log.debug("[partitions] remove partition {}", keyToPath(partitionKey))
-      safelyDiscard(partitionZkPath(partitionKey))
-      zkClient.getChildren.forPath("/members").map(m => AddressFromURIString(pathToKey(m)) match {
-        case address if address == zkAddress =>
-          self ! ZkPartitionRemoval(partitionKey)
-        case remote =>
-          context.actorSelection(self.path.toStringWithAddress(remote)) ! ZkPartitionRemoval(partitionKey)
-      })
-
-    case ZkPartitionRemoval(partitionKey) =>
-      log.debug("[partitions] partition {} was removed", keyToPath(partitionKey))
-      notifyOnDifference.foreach { listener => context.actorSelection(listener) ! ZkPartitionRemoval(partitionKey)}
-
-    case ZkMonitorPartition(onDifference) =>
-      log.debug("[partitions] monitor partitioning from:{}", sender().path)
-      notifyOnDifference = notifyOnDifference ++ onDifference
-
-    case ZkStopMonitorPartition(stopOnDifference) =>
-      log.debug("[partitions] stop monitor partitioning from:{}", sender().path)
-      notifyOnDifference = notifyOnDifference -- stopOnDifference
-
-    case ZkUpdatePartitions(onboards, dropoffs) =>
-      sender() ! true
-      onboards.foreach{case (partitionKey, zkPath) =>
-        log.debug("[partitions] assignment:{} with zkPath:{} replying to:{}", keyToPath(partitionKey), zkPath, sender().path)
-        guarantee(zkPath, None)
-        //mark acceptance
-        guarantee(s"$zkPath/${keyToPath(zkAddress.toString)}", Some(Array[Byte]()), CreateMode.EPHEMERAL)
-
-        partitionsToProtect += partitionKey
-      }
-      dropoffs.foreach{case (partitionKey, zkPath) =>
-        log.debug("[partitions] release:{} with zkPath:{} replying to:{}", keyToPath(partitionKey), zkPath, sender().path)
-        safelyDiscard(s"$zkPath/${keyToPath(zkAddress.toString)}")
-
-        partitionsToProtect -= partitionKey
-      }
-
-    case ZkSnapshotPartitions =>
-      sender() ! partitionsToMembers
-  }
-
-  private[cluster] def applyChanges(segmentsToPartitions:Map[String, Set[ByteString]],
-                                    partitionsToMembers:Map[ByteString, Set[Address]],
-                                    changed:ZkPartitionsChanged,
-                                    numOfNodes:Int) = {
-
-    val impacted = partitionsToMembers.filterKeys(segmentsToPartitions.getOrElse(changed.segment, Set.empty).contains(_)).keySet
-    //https://github.scm.corp.ebay.com/Squbs/chnlsvc/issues/49
-    //we'll notify only when the partition has reached its expected size (either the total number of VMs (-1 iff spareLeader) or the required partition size)
-    //any change inbetween will be silently ignored, as we know leader will rebalance and trigger another event to reach the expected size eventually
-    //NOTE, the size must be tested with `EQUAL` other than `LESS OR EQUAL`, due to a corner case, where onboard members happen ahead of dropoff members in a shift (no size change)
-    val onboards = changed.partitions.keySet.filter{partitionKey => changed.partitions.getOrElse(partitionKey, Set.empty).size == Math.min(try{
-          bytesToInt(zkClient.getData.forPath(sizeOfParZkPath(partitionKey)))
-        } catch {
-          case _:Throwable => 0 //in case the $size node is being removed
-        }, numOfNodes) &&
-      partitionsToMembers.getOrElse(partitionKey, Set.empty) != changed.partitions.getOrElse(partitionKey, Set.empty)
-    }
-    val dropoffs = changed.partitions.keySet.filter{partitionKey => changed.partitions.getOrElse(partitionKey, Set.empty).isEmpty}.filter(impacted.contains(_))
-
-    log.debug("[partitions] applying changes:{} against:{}, impacted:{}, onboards:{}, dropoffs:{}",
-      changed.partitions.map{case (key, members) => keyToPath(key) -> members},
-      partitionsToMembers.filterKeys(impacted.contains(_)).map{case (key, members) => keyToPath(key) -> members},
-      impacted.map(keyToPath(_)),
-      onboards.map(keyToPath(_)),
-      dropoffs.map(keyToPath(_)))
-
-    //drop off members no longer in the partition
-    ((partitionsToMembers ++ changed.partitions).filterKeys(!dropoffs.contains(_)),
-      onboards -- dropoffs,
-      dropoffs)
-  }
-}
-
-object ZkPartitionsManager {
-
-  /**
-   * both notifyOnDifference & partionsToProtect are moved out of the actor
-   * for PartitionsManager to survive cluster/manager failure, notify targets should be preserved.
-   *
-   */
-  private[cluster] var notifyOnDifference = Set.empty[ActorPath]
-  private[cluster] var partitionsToProtect = Set.empty[ByteString]
-
-}
-
-case object ZkRebalanceRetry
-
-/**
- * The main Actor of ZkCluster
- * @param zkAddress
- * @param rebalanceLogic
- * @param segmentationLogic
- */
-class ZkClusterActor(zkAddress:Address,
-                     rebalanceLogic:RebalanceLogic,
-                     implicit val segmentationLogic:SegmentationLogic)
-  extends FSM[ZkClusterState, ZkClusterData] with Stash with LazyLogging {
-
-  import org.squbs.cluster.ZkCluster._
-  import segmentationLogic._
-
-  private[this] implicit val log = logger
-
-  implicit def zkClient: CuratorFramework = ZkCluster(context.system).zkClientWithNs
-
-  //begin the process of electing a leader
-  private val zkMembershipMonitor = context.actorOf(
-    Props(classOf[ZkMembershipMonitor], zkClient, self, zkAddress, new LeaderLatch(zkClient, "/leadership")).withDispatcher("pinned-dispatcher"), "zkMembership")
-  //begin the process of partitioning management
-  private val zkPartitionsManager = context.actorOf(
-    Props(classOf[ZkPartitionsManager], zkClient, self, zkAddress, rebalanceLogic, segmentationLogic), "zkPartitions")
-
-  private[this] val mandatory:StateFunction = {
-
-    case Event(updatedEvent @ ZkClientUpdated(updated), _) =>
-      zkMembershipMonitor ! updatedEvent
-      zkPartitionsManager ! updatedEvent
-      whenZkClientUpdated.foreach(context.actorSelection(_) ! updatedEvent)
-      stay
-
-    case Event(ZkMonitorClient, _) =>
-      whenZkClientUpdated = whenZkClientUpdated :+ sender().path
-      stay
-
-    case Event(ZkQueryMembership, zkClusterData) =>
-      sender() ! ZkMembership(zkClusterData.members)
-      stay
-
-    case Event(origin: ZkMonitorPartition, _) =>
-      log.info("[follower/leader] monitor partitioning from:{}", sender().path)
-      zkPartitionsManager forward origin
-      stay
-
-    case Event(origin: ZkStopMonitorPartition, _) =>
-      log.info("[follower/leader] stop monitor partitioning from:{}", sender().path)
-      zkPartitionsManager forward origin
-      stay
-
-    case Event(ZkListPartitions(member), _) =>
-      sender() ! ZkPartitions(stateData.partitionsToMembers.collect{
-        case (partitionKey:ByteString, members:Set[Address]) if members.contains(member) => partitionKey
-      }.toSeq)
-      stay
-  }
-
-  //the reason we put startWith into #preStart is to allow postRestart to trigger new FSM actor when recover from error
-  override def preStart = startWith(ZkClusterUninitialized, ZkClusterData(None, Set.empty, partitionsInitialize))
-
-  when(ZkClusterUninitialized)(mandatory orElse {
-
-    case Event(ZkLeaderElected(Some(address)), zkClusterData) =>
-      log.info("[uninitialized] leader elected:{} and my zk address:{}", address, zkAddress)
-      if(address.hostPort == zkAddress.hostPort)
-        rebalance(zkClusterData.partitionsToMembers, zkClusterData.members) match {
-          case Some(rebalanced) =>
-            goto(ZkClusterActiveAsLeader) using zkClusterData.copy(leader = Some(address),
-              partitionsToMembers = rebalanced)
-          case None =>
-            self ! ZkRebalanceRetry
-            goto(ZkClusterActiveAsLeader) using zkClusterData.copy(leader = Some(address))
-        }
-
-      else
-        goto(ZkClusterActiveAsFollower) using zkClusterData.copy(leader = Some(address))
-
-    case Event(ZkMembersChanged(members), zkClusterData) =>
-      log.info("[uninitialized] membership updated:{}", members)
-      stay using zkClusterData.copy(members = members)
-
-    case Event(_, _) =>
-      stash
-      stay
-  })
-
-  when(ZkClusterActiveAsFollower)(mandatory orElse {
-
-    case Event(ZkLeaderElected(Some(address)), zkClusterData) =>
-      if(address.hostPort == zkAddress.hostPort)
-        rebalance(zkClusterData.partitionsToMembers, zkClusterData.members) match {
-          case Some(rebalanced) =>
-            goto (ZkClusterActiveAsLeader) using zkClusterData.copy (leader = Some (address),
-              partitionsToMembers = rebalanced)
-          case None =>
-            self ! ZkRebalanceRetry
-            goto (ZkClusterActiveAsLeader) using zkClusterData.copy (leader = Some (address))
-        }
-      else
-        stay
-
-    case Event(ZkQueryLeadership, zkClusterData) =>
-      log.info("[follower] leadership query answered:{} to:{}", zkClusterData.leader, sender().path)
-      zkClusterData.leader.foreach(address => sender() ! ZkLeadership(address))
-      whenZkLeadershipUpdated += sender().path
-      stay
-
-    case Event(ZkMembersChanged(members), zkClusterData) =>
-      log.info("[follower] membership updated:{}", members)
-      stay using zkClusterData.copy(members = members)
-
-    case Event(snapshot:Map[ByteString, Set[Address]], zkClusterData) =>
-      stay using zkClusterData.copy(partitionsToMembers = snapshot)
-
-    case Event(ZkPartitionDiff(diff, _), zkClusterData) =>
-      stay using zkClusterData.copy(partitionsToMembers = diff.foldLeft(zkClusterData.partitionsToMembers){(memoize, change) => memoize.updated(change._1, change._2.toSet)})
-
-    case Event(origin @ ZkQueryPartition(key, _, Some(size), props, members), zkClusterData) =>
-      log.info("[follower] partition query forwarded to leader:{}", zkClusterData.leader)
-      zkClusterData.leader.foreach(address => {
-        context.actorSelection(self.path.toStringWithAddress(address)) forward origin
-      })
-      stay
-
-    case Event(origin @ ZkQueryPartition(partitionKey, notification, None, _, _), zkClusterData) =>
-      zkClusterData.partitionsToMembers.get(partitionKey) match {
-        case Some(servants) if servants.nonEmpty => //use the snapshot mapping as long as it's available
-          sender() ! ZkPartition(partitionKey, orderByAge(partitionKey, servants), partitionZkPath(partitionKey), notification)
-        case _ => //local mapping wasn't available yet, have to go to leader for source of truth
-          zkClusterData.leader.foreach(address => {
-            context.actorSelection(self.path.toStringWithAddress(address)) forward origin
-          })
-      }
-      stay
-
-    case Event(resize:ZkResizePartition, zkClusterData) =>
-      zkClusterData.leader.foreach(address => {
-        context.actorSelection(self.path.toStringWithAddress(address)) forward resize
-      })
-      stay
-
-    case Event(remove:ZkRemovePartition, zkClusterData) =>
-      zkClusterData.leader.foreach(address => {
-        context.actorSelection(self.path.toStringWithAddress(address)) forward remove
-      })
-      stay
-  })
-
-  when(ZkClusterActiveAsLeader)(mandatory orElse {
-
-    case Event(ZkLeaderElected(Some(address)), zkClusterData) =>
-      if (address.hostPort == zkAddress.hostPort)
-        stay
-      else
-        goto(ZkClusterActiveAsFollower) using zkClusterData.copy(leader = Some(address))
-
-    case Event(ZkQueryLeadership, zkClusterData) =>
-      log.info("[leader] leadership query answered:{} to:{}", zkClusterData.leader, sender().path)
-      zkClusterData.leader.foreach(address => sender() ! ZkLeadership(address))
-      whenZkLeadershipUpdated += sender().path
-      stay
-
-    case Event(ZkMembersChanged(members), zkClusterData) =>
-      log.info("[leader] membership updated:{}", members)
-
-      if(zkClusterData.members == members){
-        //corner case, in which members weren't really changed, avoid redundant rebalances
-        stay
-      }
-      else {
-        val dropoffs = zkClusterData.members.diff(members)
-        val excluded = if(dropoffs.nonEmpty)
-          zkClusterData.partitionsToMembers.mapValues{servants => servants.filterNot(dropoffs.contains(_))}
-        else
-          zkClusterData.partitionsToMembers
-
-        rebalance(excluded, members) match {
-          case Some(rebalanced) =>
-            stay using zkClusterData.copy(members = members, partitionsToMembers = rebalanced)
-          case None =>
-            self ! ZkRebalanceRetry
-            stay using zkClusterData.copy(members = members, partitionsToMembers = excluded)
-        }
-      }
-
-    case Event(origin @ ZkQueryPartition(partitionKey, notification, Some(expectedSize), props, _), zkClusterData) =>
-
-      val zkPath = guarantee(partitionZkPath(partitionKey), Some(props), CreateMode.PERSISTENT)
-      zkClusterData.partitionsToMembers.get(partitionKey) match {
-        case Some(members) if members.nonEmpty && members.size == expectedSize =>
-          logger.info("[leader] partition already exists:{} -> {}", keyToPath(partitionKey), members)
-          //when the partition already exists, use the snapshot partition view, waiting for further notification for members change
-          sender() ! ZkPartition(partitionKey, orderByAge(partitionKey, members), zkPath, notification)
-          stay
-        case _ =>
-          log.info("[leader] partition creation:{}", keyToPath(partitionKey))
-          //partition is to be recovered
-          guarantee(sizeOfParZkPath(partitionKey), Some(expectedSize), CreateMode.PERSISTENT)
-          rebalance(zkClusterData.partitionsToMembers + (partitionKey -> zkClusterData.partitionsToMembers.getOrElse(partitionKey, Set.empty)), zkClusterData.members) match {
-            case Some(rebalanced) =>
-              try {
-                stay using zkClusterData.copy(partitionsToMembers = rebalanced)
-              }
-              finally{
-                sender() ! ZkPartition(partitionKey, orderByAge(partitionKey, rebalanced.getOrElse(partitionKey, Set.empty)), zkPath, notification)
-              }
-            case None =>
-              //try handling this request once again
-              self forward origin
-              stay
-          }
-      }
-
-    case Event(ZkQueryPartition(partitionKey, notification, None, _, _), zkClusterData) =>
-      log.info("[leader] partition query:{} handled by leader cluster actor", keyToPath(partitionKey))
-      sender() ! ZkPartition(partitionKey,
-        orderByAge(partitionKey, zkClusterData.partitionsToMembers.getOrElse(partitionKey, Set.empty)),
-        partitionZkPath(partitionKey),
-        notification)
-      stay
-
-    case Event(ZkPartitionDiff(diff, _), zkClusterData) =>
-      stay using zkClusterData.copy(partitionsToMembers = diff.foldLeft(zkClusterData.partitionsToMembers){(memoize, change) => memoize.updated(change._1, change._2.toSet)})
-
-    case Event(ZkResizePartition(partitionKey, sizeOf), zkClusterData) =>
-      log.info("[leader] resize partition:{} forwarded to partition manager", keyToPath(partitionKey))
-      guarantee(sizeOfParZkPath(partitionKey), Some(intToBytes(sizeOf)), CreateMode.PERSISTENT)
-      rebalance(zkClusterData.partitionsToMembers, zkClusterData.members) match {
-        case Some(rebalanced) =>
-          stay using zkClusterData.copy (partitionsToMembers = rebalanced)
-        case None =>
-          self ! ZkRebalanceRetry
-          stay
-      }
-
-    case Event(remove:ZkRemovePartition, zkClusterData) =>
-      log.info("[leader] remove partition:{} forwarded to partition manager", keyToPath(remove.partitionKey))
-      zkPartitionsManager forward remove
-      stay
-
-    case Event(ZkRebalanceRetry, zkClusterData) =>
-      log.info("[leader] rebalance retry after previous failure attempt")
-      rebalance(zkClusterData.partitionsToMembers, zkClusterData.members) match {
-        case Some(rebalanced) =>
-          stay using zkClusterData.copy(partitionsToMembers = rebalanced)
-        case None =>
-          self ! ZkRebalanceRetry
-          stay
-      }
-  })
-
-  onTransition {
-    case ZkClusterUninitialized -> ZkClusterActiveAsFollower =>
-      //unstash all messages uninitialized state couldn't handle
-      //as a follower, i have to listen to the ZkPartitionsChanged event, as it's driven by ZkPartitionsManager and i must update my partitionsToMembers snapshot
-      zkPartitionsManager ! ZkMonitorPartition(Set(self.path))
-      unstashAll
-
-    case ZkClusterUninitialized -> ZkClusterActiveAsLeader =>
-      //unstash all messages uninitialized state couldn't handle
-      unstashAll
-
-    case ZkClusterActiveAsFollower -> ZkClusterActiveAsLeader =>
-      //as the leader, i no longer need to handle ZkPartitionsChanged event, as i drive the change instead, ZkPartitionsManager will accept my partitionsToMembers
-      whenZkLeadershipUpdated.foreach{context.actorSelection(_) ! ZkLeadership(zkAddress)}
-      zkPartitionsManager ! ZkStopMonitorPartition(Set(self.path))
-
-    case ZkClusterActiveAsLeader -> ZkClusterActiveAsFollower =>
-      zkPartitionsManager ! ZkSnapshotPartitions
-      zkPartitionsManager ! ZkMonitorPartition(Set(self.path))
-
-  }
-
-  private[this] def partitionsInitialize:(Map[String, Set[ByteString]], Map[ByteString, Set[Address]]) = {
-
-    val segments = zkClient.getChildren.forPath("/segments").map(pathToKey(_))
-
-    val segmentsToPartitions:Map[String, Seq[String]] = segments.map(segment =>
-      segment -> zkClient.getChildren.forPath(s"/segments/${keyToPath(segment)}").map(pathToKey(_)).toSeq
-    ).toMap
-
-    val partitionsToMembers = segmentsToPartitions.foldLeft(Map.empty[ByteString, Set[Address]]){(memoize, pair) =>
-      memoize ++ pair._2.map(ByteString(_) -> Set.empty[Address])
-    }
-
-    (segmentsToPartitions.mapValues(_.map(partition => ByteString(partition)).toSet), partitionsToMembers)
-  }
-
-  private[cluster] def partitionSize(partitionKey:ByteString):Int = try{
-    bytesToInt(zkClient.getData.forPath(sizeOfParZkPath(partitionKey)))
-  }
-  catch{
-    case _:Throwable => 0
-  }
-
-  private[cluster] def rebalance(partitionsToMembers:Map[ByteString, Set[Address]], members:Set[Address]):Option[Map[ByteString, Set[Address]]] = {
-
-    //spareLeader only when there're more than 1 VMs in the cluster
-    val candidates = if(rebalanceLogic.spareLeader && members.size > 1) members.filterNot{candidate => stateData.leader.exists(candidate == _)} else members
-    val plan = rebalanceLogic.rebalance(rebalanceLogic.compensate(partitionsToMembers, candidates.toSeq, partitionSize _), members)
-
-    log.info("[leader] rebalance planned as:{}", plan.map{case (key, members) => keyToPath(key) -> members})
-    implicit val timeout:akka.util.Timeout = 30.seconds
-    Await.result(zkPartitionsManager ? ZkRebalance(plan, members), timeout.duration) match {
-      case Success(true) =>
-        log.info("[leader] rebalance successfully done")
-        Some(plan)
-      case _ =>
-        log.info("[leader] rebalance timeout")
-        None
-    }
-=======
-    zkClient.close
->>>>>>> 8a22f283
-  }
-}
-
-object ZkCluster extends ExtensionId[ZkCluster] with ExtensionIdProvider with LazyLogging {
+object ZkCluster extends ExtensionId[ZkCluster] with ExtensionIdProvider with Logging {
 
   override def lookup(): ExtensionId[_ <: Extension] = ZkCluster
 
