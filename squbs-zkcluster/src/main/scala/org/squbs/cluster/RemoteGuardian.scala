/*
 *  Copyright 2015 PayPal
 *
 *  Licensed under the Apache License, Version 2.0 (the "License");
 *  you may not use this file except in compliance with the License.
 *  You may obtain a copy of the License at
 *
 *  http://www.apache.org/licenses/LICENSE-2.0
 *
 *  Unless required by applicable law or agreed to in writing, software
 *  distributed under the License is distributed on an "AS IS" BASIS,
 *  WITHOUT WARRANTIES OR CONDITIONS OF ANY KIND, either express or implied.
 *  See the License for the specific language governing permissions and
 *  limitations under the License.
 */

package org.squbs.cluster

import akka.actor._
import akka.remote.QuarantinedEvent

/**
 * Created by zhuwang on 2/8/15.
 */

/**
 * The RemoteGuardian subscribe to QuarantinedEvent
 * If a QuarantinedEvent arrives, it will close the connection to Zookeeper and exit the JVM using code 99
 * External monitor tool like JSW can be configured to restart the app according to the exist code
 */
class RemoteGuardian extends Actor with ActorLogging {

  val zkCluster= ZkCluster(context.system)
<<<<<<< HEAD
  
  override def preStart: Unit = context.system.eventStream.subscribe(self, classOf[QuarantinedEvent])

  val EXIT_CODE = 99
=======
  import zkCluster._

  val suicideThreshold = Try {
    context.system.settings.config.getInt("zkCluster.suicide-threshold")
  } getOrElse 3

  override def preStart() = context.system.eventStream.subscribe(self, classOf[QuarantinedEvent])

  private[this] var quarantinedRemotes = Set.empty[Address]
>>>>>>> c1e6c76b

  override def receive: Receive = {
    case QuarantinedEvent(remote, uid) => // first QuarantinedEvent arrived
      log.error("[RemoteGuardian] get Quarantined event for remote {} uid {}. Performing a suicide ...", remote, uid)
      zkCluster.addShutdownListener((_) => context.system.shutdown)
      zkCluster.addShutdownListener((_) => System.exit(EXIT_CODE))
      zkCluster.zkClusterActor ! PoisonPill
  }
}<|MERGE_RESOLUTION|>--- conflicted
+++ resolved
@@ -31,22 +31,10 @@
 class RemoteGuardian extends Actor with ActorLogging {
 
   val zkCluster= ZkCluster(context.system)
-<<<<<<< HEAD
-  
+
   override def preStart: Unit = context.system.eventStream.subscribe(self, classOf[QuarantinedEvent])
 
   val EXIT_CODE = 99
-=======
-  import zkCluster._
-
-  val suicideThreshold = Try {
-    context.system.settings.config.getInt("zkCluster.suicide-threshold")
-  } getOrElse 3
-
-  override def preStart() = context.system.eventStream.subscribe(self, classOf[QuarantinedEvent])
-
-  private[this] var quarantinedRemotes = Set.empty[Address]
->>>>>>> c1e6c76b
 
   override def receive: Receive = {
     case QuarantinedEvent(remote, uid) => // first QuarantinedEvent arrived
