--- conflicted
+++ resolved
@@ -12,8 +12,4 @@
 
 addSbtPlugin("com.jsuereth" % "sbt-pgp" % "1.0.0")
 
-<<<<<<< HEAD
-addSbtPlugin("io.spray" % "sbt-revolver" % "0.7.2")
-=======
-addSbtPlugin("io.spray" % "sbt-revolver" % "0.8.0")
->>>>>>> c1e6c76b
+addSbtPlugin("io.spray" % "sbt-revolver" % "0.8.0")