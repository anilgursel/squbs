--- conflicted
+++ resolved
@@ -28,20 +28,12 @@
 
   val dummyJarsDir = getClass.getClassLoader.getResource("classpaths").getPath
 
-<<<<<<< HEAD
-  val classPaths = Array(
-    "InitBlockCube",
-    "InitCubeA",
-    "InitCubeB",
-    "InitFailCube") map (dummyJarsDir + "/" + _)
-=======
 	val classPaths = Array(
 		"InitBlockCube",
 		"InitCubeA",
 		"InitCubeB",
 		"InitFailCube",
     "DummyFailedExtensions") map (dummyJarsDir + "/" + _)
->>>>>>> b28750ee
 
   import scala.collection.JavaConversions._
 
@@ -61,88 +53,6 @@
 }
 
 class SystemStatusTest extends TestKit(SystemStatusTest.boot.actorSystem) with ImplicitSender
-<<<<<<< HEAD
-with WordSpecLike with Matchers with BeforeAndAfterAll
-with SequentialNestedSuiteExecution {
-
-  override def beforeAll() {
-    while (true) {
-      try {
-        Thread.sleep(5)
-      } catch {
-        case e: Throwable =>
-      }
-
-      Unicomplex(system).uniActor ! ReportStatus
-
-      val (state, msg) = expectMsgType[(LifecycleState, _)]
-
-      if ((Seq[LifecycleState](Active, Stopped, Failed) indexOf (state)) >= 0) {
-        return
-      }
-    }
-  }
-
-  override def afterAll() {
-    Unicomplex(system).uniActor ! GracefulStop
-  }
-
-  "CubeSupervisor" must {
-
-    "get init reports from cube actors" in {
-      system.actorSelection("/user/CubeA") ! CheckInitStatus
-      val report = expectMsgType[(InitReports, Boolean)]._1
-      report.state should be(Active)
-      report.reports.size should be(2)
-    }
-
-    "get init reports from cube actors even if the actor failed in init" in {
-      system.actorSelection("/user/InitFail") ! CheckInitStatus
-      val report = expectMsgType[(InitReports, Boolean)]._1
-      report.state should be(Failed)
-      report.reports.size should be(1)
-    }
-
-    "deal with the situation that cube actors are not able to send the reports" in {
-      system.actorSelection("/user/InitBlock") ! CheckInitStatus
-      val report = expectMsgType[(InitReports, Boolean)]._1
-      report.state should be(Initializing)
-      report.reports.size should be(1)
-    }
-  }
-
-  "UniComplex" must {
-
-    "get cube init reports" in {
-      Unicomplex(system).uniActor ! ReportStatus
-      val (systemState, cubes) = expectMsgType[(LifecycleState, Map[ActorRef, (CubeRegistration, Option[InitReports])])]
-      systemState should be(Failed)
-      val cubeAReport = cubes.values.find(_._1.info.name == "CubeA").flatMap(_._2)
-      cubeAReport should not be (None)
-      cubeAReport.get.state should be(Active)
-      val cubeBReport = cubes.values.find(_._1.info.name == "CubeB").flatMap(_._2)
-      cubeBReport should not be (None)
-      cubeBReport.get.state should be(Active)
-      val initFailReport = cubes.values.find(_._1.info.name == "InitFail").flatMap(_._2)
-      initFailReport should not be (None)
-      initFailReport.get.state should be(Failed)
-      val initBlockReport = cubes.values.find(_._1.info.name == "InitBlock").flatMap(_._2)
-      initBlockReport should not be (None)
-      initBlockReport.get.state should be(Initializing)
-
-      Unicomplex(system).uniActor ! InitReports(Failed, Map.empty)
-
-      Unicomplex(system).uniActor ! SystemState
-      expectMsg(Failed)
-
-      Unicomplex(system).uniActor ! ObtainLifecycleEvents(Active)
-
-      Unicomplex(system).uniActor ! LifecycleTimesRequest
-      expectMsgClass(classOf[LifecycleTimes])
-
-    }
-  }
-=======
 	with WordSpecLike with Matchers with BeforeAndAfterAll
 	with SequentialNestedSuiteExecution {
 
@@ -232,5 +142,4 @@
       extensionFailedReportC.get.exceptions exists (_._1 == "load") should be (true)
     }
 	}
->>>>>>> b28750ee
 }