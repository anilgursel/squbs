--- conflicted
+++ resolved
@@ -1,84 +1,45 @@
-<<<<<<< HEAD
-squbs {
-
-  # Name of the actor system for squbs to create.
-  actorsystem-name = "squbs"
-
-  # If the application wants to take over Spray altogether, services should not be started by squbs.
-  # This is true for applications that want to use the lower levels of Spray, such as spray-can.
-  # Service sharing is not supported in this case. This is also set to false if Spray is not supposed to bind the port.
-  start-service = true
-
-  # Service bind to particular address/interface. The default is 0.0.0.0 which is any address/interface.
-  bind-address = "0.0.0.0"
-
-  # Service bind to particular port. 8080 is the default.
-  bind-port = 8080
-}
-
-blocking-dispatcher {
-  # Dispatcher is the name of the event-based dispatcher
-  type = Dispatcher
-  # What kind of ExecutionService to use
-  executor = "fork-join-executor"
-  # Configuration for the fork join pool
-  fork-join-executor {
-    # Min number of threads to cap factor-based parallelism number to
-    parallelism-min = 2
-    # Parallelism (threads) ... ceil(available processors * factor)
-    parallelism-factor = 3.0
-    # Max number of threads to cap factor-based parallelism number to
-    parallelism-max = 24
-  }
-  # Throughput defines the maximum number of messages to be
-  # processed per actor before the thread jumps to the next actor.
-  # Set to 1 for as fair as possible.
-  throughput = 2
-}
-=======
-squbs {
-
-  # Name of the actor system for squbs to create.
-  actorsystem-name = "squbs"
-
-  # If the application wants to take over Spray altogether, services should not be started by squbs.
-  # This is true for applications that want to use the lower levels of Spray, such as spray-can.
-  # Service sharing is not supported in this case. This is also set to false if Spray is not supposed to bind the port.
-  start-service = true
-
-  # Service bind to particular address/interface. The default is 0.0.0.0 which is any address/interface.
-  bind-address = "0.0.0.0"
-
-  # Service bind to particular port. 8080 is the default.
-  bind-port = 8080
-
-  // graceful stop timeout
-  // default timeout for one actor to process a graceful stop
-  // if extends the trait org.squbs.lifecycle.GracefulStopHelper
-  default-stop-timeout = 5s
-
-  // graceful shutdown timeout
-  // default timeout for the system to process a graceful stop
-  shutdown-timeout = 5s
-}
-
-blocking-dispatcher {
-  # Dispatcher is the name of the event-based dispatcher
-  type = Dispatcher
-  # What kind of ExecutionService to use
-  executor = "fork-join-executor"
-  # Configuration for the fork join pool
-  fork-join-executor {
-    # Min number of threads to cap factor-based parallelism number to
-    parallelism-min = 2
-    # Parallelism (threads) ... ceil(available processors * factor)
-    parallelism-factor = 3.0
-    # Max number of threads to cap factor-based parallelism number to
-    parallelism-max = 24
-  }
-  # Throughput defines the maximum number of messages to be
-  # processed per actor before the thread jumps to the next actor.
-  # Set to 1 for as fair as possible.
-  throughput = 2
-}
->>>>>>> 25ef85e8
+squbs {
+
+  # Name of the actor system for squbs to create.
+  actorsystem-name = "squbs"
+
+  # If the application wants to take over Spray altogether, services should not be started by squbs.
+  # This is true for applications that want to use the lower levels of Spray, such as spray-can.
+  # Service sharing is not supported in this case. This is also set to false if Spray is not supposed to bind the port.
+  start-service = true
+
+  # Service bind to particular address/interface. The default is 0.0.0.0 which is any address/interface.
+  bind-address = "0.0.0.0"
+
+  # Service bind to particular port. 8080 is the default.
+  bind-port = 8080
+
+  // graceful stop timeout
+  // default timeout for one actor to process a graceful stop
+  // if extends the trait org.squbs.lifecycle.GracefulStopHelper
+  default-stop-timeout = 5s
+
+  // graceful shutdown timeout
+  // default timeout for the system to process a graceful stop
+  shutdown-timeout = 5s
+}
+
+blocking-dispatcher {
+  # Dispatcher is the name of the event-based dispatcher
+  type = Dispatcher
+  # What kind of ExecutionService to use
+  executor = "fork-join-executor"
+  # Configuration for the fork join pool
+  fork-join-executor {
+    # Min number of threads to cap factor-based parallelism number to
+    parallelism-min = 2
+    # Parallelism (threads) ... ceil(available processors * factor)
+    parallelism-factor = 3.0
+    # Max number of threads to cap factor-based parallelism number to
+    parallelism-max = 24
+  }
+  # Throughput defines the maximum number of messages to be
+  # processed per actor before the thread jumps to the next actor.
+  # Set to 1 for as fair as possible.
+  throughput = 2
+}