<<<<<<< HEAD
package org.squbs.unicomplex


import akka.io.IO
import akka.actor.{Actor, ActorContext, ActorLogging, ActorRef, Props}
import akka.agent.Agent
import spray.can.Http
import spray.http.{MediaType, MediaTypes}
import spray.routing._
import Directives._
import spray.routing.HttpService

import Unicomplex._

case class Register(routeDef: RouteDefinition)
case class Unregister(key: String)

object ServiceRegistry {

  implicit val executionContext = actorSystem.dispatcher

  private[unicomplex] val route = Agent[Route](null)
  private[unicomplex] val registrar = Agent[ActorRef](null)
  private[unicomplex] val serviceActorContext = Agent[ActorContext](null)
  
  /**
   * The Registrar receives Register and Unregister messages.
   */
  private[unicomplex] class Registrar extends Actor with ActorLogging {

    private var registry = Map.empty[String, RouteDefinition]
    
    // CalculateRoute MUST return a function and not a value
    private def calculateRoute(tmpRegistry: Map[String, RouteDefinition]) = tmpRegistry
       .map{ case (webContext, routeDef) => pathPrefix(webContext) { routeDef.route } }
       .reduceLeft(_ ~ _)
    
    def receive = {
      case Register(routeDef) =>
        if (registry contains routeDef.webContext)
          log.warning(s"""Web context "${routeDef.webContext}" already registered. Overriding!""")
        val tmpRegistry = registry + (routeDef.webContext -> routeDef)
        
        // This line is the problem. Don't pre-calculate.
        route send calculateRoute(tmpRegistry)
        registry = tmpRegistry
        log.info(s"""Web context "${routeDef.webContext}" (${routeDef.getClass.getName}) registered.""")
      case Unregister(webContext) =>
        val tmpRegistry = registry - webContext
        route send calculateRoute(tmpRegistry)
        registry = tmpRegistry 
        log.info(s"Web service route $webContext unregistered.")
    }
  }
  
  /**
   * The main service actor.
   */
  private[unicomplex] class WebSvcActor extends Actor with HttpService {

    // the HttpService trait defines only one abstract member, which
    // connects the services environment to the enclosing actor or test
    def actorRefFactory = context
    
    // All RouteDefinitions should use this context.
    serviceActorContext send context
  
    // this actor only runs our route, but you could add
    // other things here, like request stream processing
    // or timeout handling    
    def receive = runRoute(route().apply(_))
  }

  /**
   * Starts the web service. This should be called from the Unicomplex actor
   * upon seeing the first service registration.
   */
  private[unicomplex] def startWebService(implicit context: ActorContext) = {

    val registrarRef = context.actorOf(Props[Registrar], "service-registrar")
    registrar send registrarRef
    val serviceRef = context.actorOf(Props[WebSvcActor], "web-service")

    // create a new HttpServer using our handler tell it where to bind to
    val interface = Unicomplex.config getString "bind-address"
    val port = Unicomplex.config getInt "bind-port"
    IO(Http) ! Http.Bind(serviceRef, interface, port)
    context.watch(registrarRef)
    context.watch(serviceRef)
  }
}

trait RouteDefinition {
  protected implicit final def context: ActorContext = ServiceRegistry.serviceActorContext()
  val webContext: String
  def route: Route
}

/**
 * Other media types beyond what Spray supports.
 */
object MediaTypeExt {
  
  val `text/event-stream` = MediaTypes.register(
      MediaType.custom("text", "event-stream", compressible = true))

}
=======
package org.squbs.unicomplex


import akka.io.IO
import akka.actor.{Actor, ActorContext, ActorLogging, ActorRef, Props}
import akka.agent.Agent
import spray.can.Http
import spray.http.{MediaType, MediaTypes}
import spray.routing._
import Directives._
import spray.routing.HttpService

import Unicomplex._
import scala.util.Try

case class Register(routeDef: RouteDefinition)
case class Unregister(key: String)

object ServiceRegistry {

  implicit val executionContext = actorSystem.dispatcher

  private[unicomplex] val route = Agent[Route](null)
  private[unicomplex] val registrar = Agent[ActorRef](null)
  private[unicomplex] val serviceActorContext = Agent[ActorContext](null)
  
  /**
   * The Registrar receives Register and Unregister messages.
   */
  private[unicomplex] class Registrar extends Actor with ActorLogging {

    private var registry = Map.empty[String, RouteDefinition]
    
    // CalculateRoute MUST return a function and not a value
    private def calculateRoute(tmpRegistry: Map[String, RouteDefinition]) =
      Try(tmpRegistry.map{ case (webContext, routeDef) => pathPrefix(webContext) { routeDef.route } }
       .reduceLeft(_ ~ _)).getOrElse(path(Slash) {get {complete {"Default Route"}}})
    
    def receive = {
      case Register(routeDef) =>
        if (registry contains routeDef.webContext)
          log.warning(s"""Web context "${routeDef.webContext}" already registered. Overriding!""")
        val tmpRegistry = registry + (routeDef.webContext -> routeDef)
        
        // This line is the problem. Don't pre-calculate.
        route send calculateRoute(tmpRegistry)
        registry = tmpRegistry
        log.info(s"""Web context "${routeDef.webContext}" (${routeDef.getClass.getName}) registered.""")
      case Unregister(webContext) =>
        val tmpRegistry = registry - webContext
        route send calculateRoute(tmpRegistry)
        registry = tmpRegistry 
        log.info(s"Web service route $webContext unregistered.")
    }
  }
  
  /**
   * The main service actor.
   */
  private[unicomplex] class WebSvcActor extends Actor with HttpService {

    // the HttpService trait defines only one abstract member, which
    // connects the services environment to the enclosing actor or test
    def actorRefFactory = context
    
    // All RouteDefinitions should use this context.
    serviceActorContext send context
  
    // this actor only runs our route, but you could add
    // other things here, like request stream processing
    // or timeout handling    
    def receive = runRoute(route().apply(_))
  }

  /**
   * Starts the web service. This should be called from the Unicomplex actor
   * upon seeing the first service registration.
   */
  private[unicomplex] def startWebService(implicit context: ActorContext) = {

    val registrarRef = context.actorOf(Props[Registrar], "service-registrar")
    registrar send registrarRef
    val serviceRef = context.actorOf(Props[WebSvcActor], "web-service")

    // create a new HttpServer using our handler tell it where to bind to
    val interface = Unicomplex.config getString "bind-address"
    val port = Unicomplex.config getInt "bind-port"
    IO(Http) ! Http.Bind(serviceRef, interface, port)
    context.watch(registrarRef)
    context.watch(serviceRef)
  }
}

trait RouteDefinition {
  protected implicit final def context: ActorContext = ServiceRegistry.serviceActorContext()
  val webContext: String
  def route: Route
}

/**
 * Other media types beyond what Spray supports.
 */
object MediaTypeExt {
  
  val `text/event-stream` = MediaTypes.register(
      MediaType.custom("text", "event-stream", compressible = true))

}
>>>>>>> 25ef85e8
<|MERGE_RESOLUTION|>--- conflicted
+++ resolved
@@ -1,218 +1,108 @@
-<<<<<<< HEAD
-package org.squbs.unicomplex
-
-
-import akka.io.IO
-import akka.actor.{Actor, ActorContext, ActorLogging, ActorRef, Props}
-import akka.agent.Agent
-import spray.can.Http
-import spray.http.{MediaType, MediaTypes}
-import spray.routing._
-import Directives._
-import spray.routing.HttpService
-
-import Unicomplex._
-
-case class Register(routeDef: RouteDefinition)
-case class Unregister(key: String)
-
-object ServiceRegistry {
-
-  implicit val executionContext = actorSystem.dispatcher
-
-  private[unicomplex] val route = Agent[Route](null)
-  private[unicomplex] val registrar = Agent[ActorRef](null)
-  private[unicomplex] val serviceActorContext = Agent[ActorContext](null)
-  
-  /**
-   * The Registrar receives Register and Unregister messages.
-   */
-  private[unicomplex] class Registrar extends Actor with ActorLogging {
-
-    private var registry = Map.empty[String, RouteDefinition]
-    
-    // CalculateRoute MUST return a function and not a value
-    private def calculateRoute(tmpRegistry: Map[String, RouteDefinition]) = tmpRegistry
-       .map{ case (webContext, routeDef) => pathPrefix(webContext) { routeDef.route } }
-       .reduceLeft(_ ~ _)
-    
-    def receive = {
-      case Register(routeDef) =>
-        if (registry contains routeDef.webContext)
-          log.warning(s"""Web context "${routeDef.webContext}" already registered. Overriding!""")
-        val tmpRegistry = registry + (routeDef.webContext -> routeDef)
-        
-        // This line is the problem. Don't pre-calculate.
-        route send calculateRoute(tmpRegistry)
-        registry = tmpRegistry
-        log.info(s"""Web context "${routeDef.webContext}" (${routeDef.getClass.getName}) registered.""")
-      case Unregister(webContext) =>
-        val tmpRegistry = registry - webContext
-        route send calculateRoute(tmpRegistry)
-        registry = tmpRegistry 
-        log.info(s"Web service route $webContext unregistered.")
-    }
-  }
-  
-  /**
-   * The main service actor.
-   */
-  private[unicomplex] class WebSvcActor extends Actor with HttpService {
-
-    // the HttpService trait defines only one abstract member, which
-    // connects the services environment to the enclosing actor or test
-    def actorRefFactory = context
-    
-    // All RouteDefinitions should use this context.
-    serviceActorContext send context
-  
-    // this actor only runs our route, but you could add
-    // other things here, like request stream processing
-    // or timeout handling    
-    def receive = runRoute(route().apply(_))
-  }
-
-  /**
-   * Starts the web service. This should be called from the Unicomplex actor
-   * upon seeing the first service registration.
-   */
-  private[unicomplex] def startWebService(implicit context: ActorContext) = {
-
-    val registrarRef = context.actorOf(Props[Registrar], "service-registrar")
-    registrar send registrarRef
-    val serviceRef = context.actorOf(Props[WebSvcActor], "web-service")
-
-    // create a new HttpServer using our handler tell it where to bind to
-    val interface = Unicomplex.config getString "bind-address"
-    val port = Unicomplex.config getInt "bind-port"
-    IO(Http) ! Http.Bind(serviceRef, interface, port)
-    context.watch(registrarRef)
-    context.watch(serviceRef)
-  }
-}
-
-trait RouteDefinition {
-  protected implicit final def context: ActorContext = ServiceRegistry.serviceActorContext()
-  val webContext: String
-  def route: Route
-}
-
-/**
- * Other media types beyond what Spray supports.
- */
-object MediaTypeExt {
-  
-  val `text/event-stream` = MediaTypes.register(
-      MediaType.custom("text", "event-stream", compressible = true))
-
-}
-=======
-package org.squbs.unicomplex
-
-
-import akka.io.IO
-import akka.actor.{Actor, ActorContext, ActorLogging, ActorRef, Props}
-import akka.agent.Agent
-import spray.can.Http
-import spray.http.{MediaType, MediaTypes}
-import spray.routing._
-import Directives._
-import spray.routing.HttpService
-
-import Unicomplex._
-import scala.util.Try
-
-case class Register(routeDef: RouteDefinition)
-case class Unregister(key: String)
-
-object ServiceRegistry {
-
-  implicit val executionContext = actorSystem.dispatcher
-
-  private[unicomplex] val route = Agent[Route](null)
-  private[unicomplex] val registrar = Agent[ActorRef](null)
-  private[unicomplex] val serviceActorContext = Agent[ActorContext](null)
-  
-  /**
-   * The Registrar receives Register and Unregister messages.
-   */
-  private[unicomplex] class Registrar extends Actor with ActorLogging {
-
-    private var registry = Map.empty[String, RouteDefinition]
-    
-    // CalculateRoute MUST return a function and not a value
-    private def calculateRoute(tmpRegistry: Map[String, RouteDefinition]) =
-      Try(tmpRegistry.map{ case (webContext, routeDef) => pathPrefix(webContext) { routeDef.route } }
-       .reduceLeft(_ ~ _)).getOrElse(path(Slash) {get {complete {"Default Route"}}})
-    
-    def receive = {
-      case Register(routeDef) =>
-        if (registry contains routeDef.webContext)
-          log.warning(s"""Web context "${routeDef.webContext}" already registered. Overriding!""")
-        val tmpRegistry = registry + (routeDef.webContext -> routeDef)
-        
-        // This line is the problem. Don't pre-calculate.
-        route send calculateRoute(tmpRegistry)
-        registry = tmpRegistry
-        log.info(s"""Web context "${routeDef.webContext}" (${routeDef.getClass.getName}) registered.""")
-      case Unregister(webContext) =>
-        val tmpRegistry = registry - webContext
-        route send calculateRoute(tmpRegistry)
-        registry = tmpRegistry 
-        log.info(s"Web service route $webContext unregistered.")
-    }
-  }
-  
-  /**
-   * The main service actor.
-   */
-  private[unicomplex] class WebSvcActor extends Actor with HttpService {
-
-    // the HttpService trait defines only one abstract member, which
-    // connects the services environment to the enclosing actor or test
-    def actorRefFactory = context
-    
-    // All RouteDefinitions should use this context.
-    serviceActorContext send context
-  
-    // this actor only runs our route, but you could add
-    // other things here, like request stream processing
-    // or timeout handling    
-    def receive = runRoute(route().apply(_))
-  }
-
-  /**
-   * Starts the web service. This should be called from the Unicomplex actor
-   * upon seeing the first service registration.
-   */
-  private[unicomplex] def startWebService(implicit context: ActorContext) = {
-
-    val registrarRef = context.actorOf(Props[Registrar], "service-registrar")
-    registrar send registrarRef
-    val serviceRef = context.actorOf(Props[WebSvcActor], "web-service")
-
-    // create a new HttpServer using our handler tell it where to bind to
-    val interface = Unicomplex.config getString "bind-address"
-    val port = Unicomplex.config getInt "bind-port"
-    IO(Http) ! Http.Bind(serviceRef, interface, port)
-    context.watch(registrarRef)
-    context.watch(serviceRef)
-  }
-}
-
-trait RouteDefinition {
-  protected implicit final def context: ActorContext = ServiceRegistry.serviceActorContext()
-  val webContext: String
-  def route: Route
-}
-
-/**
- * Other media types beyond what Spray supports.
- */
-object MediaTypeExt {
-  
-  val `text/event-stream` = MediaTypes.register(
-      MediaType.custom("text", "event-stream", compressible = true))
-
-}
->>>>>>> 25ef85e8
+package org.squbs.unicomplex
+
+
+import akka.io.IO
+import akka.actor.{Actor, ActorContext, ActorLogging, ActorRef, Props}
+import akka.agent.Agent
+import spray.can.Http
+import spray.http.{MediaType, MediaTypes}
+import spray.routing._
+import Directives._
+import spray.routing.HttpService
+
+import Unicomplex._
+import scala.util.Try
+
+case class Register(routeDef: RouteDefinition)
+case class Unregister(key: String)
+
+object ServiceRegistry {
+
+  implicit val executionContext = actorSystem.dispatcher
+
+  private[unicomplex] val route = Agent[Route](null)
+  private[unicomplex] val registrar = Agent[ActorRef](null)
+  private[unicomplex] val serviceActorContext = Agent[ActorContext](null)
+  
+  /**
+   * The Registrar receives Register and Unregister messages.
+   */
+  private[unicomplex] class Registrar extends Actor with ActorLogging {
+
+    private var registry = Map.empty[String, RouteDefinition]
+    
+    // CalculateRoute MUST return a function and not a value
+    private def calculateRoute(tmpRegistry: Map[String, RouteDefinition]) =
+      Try(tmpRegistry.map{ case (webContext, routeDef) => pathPrefix(webContext) { routeDef.route } }
+       .reduceLeft(_ ~ _)).getOrElse(path(Slash) {get {complete {"Default Route"}}})
+    
+    def receive = {
+      case Register(routeDef) =>
+        if (registry contains routeDef.webContext)
+          log.warning(s"""Web context "${routeDef.webContext}" already registered. Overriding!""")
+        val tmpRegistry = registry + (routeDef.webContext -> routeDef)
+        
+        // This line is the problem. Don't pre-calculate.
+        route send calculateRoute(tmpRegistry)
+        registry = tmpRegistry
+        log.info(s"""Web context "${routeDef.webContext}" (${routeDef.getClass.getName}) registered.""")
+      case Unregister(webContext) =>
+        val tmpRegistry = registry - webContext
+        route send calculateRoute(tmpRegistry)
+        registry = tmpRegistry 
+        log.info(s"Web service route $webContext unregistered.")
+    }
+  }
+  
+  /**
+   * The main service actor.
+   */
+  private[unicomplex] class WebSvcActor extends Actor with HttpService {
+
+    // the HttpService trait defines only one abstract member, which
+    // connects the services environment to the enclosing actor or test
+    def actorRefFactory = context
+    
+    // All RouteDefinitions should use this context.
+    serviceActorContext send context
+  
+    // this actor only runs our route, but you could add
+    // other things here, like request stream processing
+    // or timeout handling    
+    def receive = runRoute(route().apply(_))
+  }
+
+  /**
+   * Starts the web service. This should be called from the Unicomplex actor
+   * upon seeing the first service registration.
+   */
+  private[unicomplex] def startWebService(implicit context: ActorContext) = {
+
+    val registrarRef = context.actorOf(Props[Registrar], "service-registrar")
+    registrar send registrarRef
+    val serviceRef = context.actorOf(Props[WebSvcActor], "web-service")
+
+    // create a new HttpServer using our handler tell it where to bind to
+    val interface = Unicomplex.config getString "bind-address"
+    val port = Unicomplex.config getInt "bind-port"
+    IO(Http) ! Http.Bind(serviceRef, interface, port)
+    context.watch(registrarRef)
+    context.watch(serviceRef)
+  }
+}
+
+trait RouteDefinition {
+  protected implicit final def context: ActorContext = ServiceRegistry.serviceActorContext()
+  val webContext: String
+  def route: Route
+}
+
+/**
+ * Other media types beyond what Spray supports.
+ */
+object MediaTypeExt {
+  
+  val `text/event-stream` = MediaTypes.register(
+      MediaType.custom("text", "event-stream", compressible = true))
+
+}